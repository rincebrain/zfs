/*
 * CDDL HEADER START
 *
 * The contents of this file are subject to the terms of the
 * Common Development and Distribution License (the "License").
 * You may not use this file except in compliance with the License.
 *
 * You can obtain a copy of the license at usr/src/OPENSOLARIS.LICENSE
 * or http://www.opensolaris.org/os/licensing.
 * See the License for the specific language governing permissions
 * and limitations under the License.
 *
 * When distributing Covered Code, include this CDDL HEADER in each
 * file and include the License file at usr/src/OPENSOLARIS.LICENSE.
 * If applicable, add the following below this CDDL HEADER, with the
 * fields enclosed by brackets "[]" replaced with your own identifying
 * information: Portions Copyright [yyyy] [name of copyright owner]
 *
 * CDDL HEADER END
 */
/*
 * Copyright (c) 2005, 2010, Oracle and/or its affiliates. All rights reserved.
 */

#include <sys/zfs_context.h>
#include <sys/spa_impl.h>
#include <sys/zio.h>
#include <sys/zio_checksum.h>
#include <sys/zio_compress.h>
#include <sys/dmu.h>
#include <sys/dmu_tx.h>
#include <sys/zap.h>
#include <sys/zil.h>
#include <sys/vdev_impl.h>
#include <sys/metaslab.h>
#include <sys/uberblock_impl.h>
#include <sys/txg.h>
#include <sys/avl.h>
#include <sys/unique.h>
#include <sys/dsl_pool.h>
#include <sys/dsl_dir.h>
#include <sys/dsl_prop.h>
#include <sys/dsl_scan.h>
#include <sys/fs/zfs.h>
#include <sys/metaslab_impl.h>
#include <sys/arc.h>
#include <sys/ddt.h>
#include "zfs_prop.h"

/*
 * SPA locking
 *
 * There are four basic locks for managing spa_t structures:
 *
 * spa_namespace_lock (global mutex)
 *
 *	This lock must be acquired to do any of the following:
 *
 *		- Lookup a spa_t by name
 *		- Add or remove a spa_t from the namespace
 *		- Increase spa_refcount from non-zero
 *		- Check if spa_refcount is zero
 *		- Rename a spa_t
 *		- add/remove/attach/detach devices
 *		- Held for the duration of create/destroy/import/export
 *
 *	It does not need to handle recursion.  A create or destroy may
 *	reference objects (files or zvols) in other pools, but by
 *	definition they must have an existing reference, and will never need
 *	to lookup a spa_t by name.
 *
 * spa_refcount (per-spa refcount_t protected by mutex)
 *
 *	This reference count keep track of any active users of the spa_t.  The
 *	spa_t cannot be destroyed or freed while this is non-zero.  Internally,
 *	the refcount is never really 'zero' - opening a pool implicitly keeps
 *	some references in the DMU.  Internally we check against spa_minref, but
 *	present the image of a zero/non-zero value to consumers.
 *
 * spa_config_lock[] (per-spa array of rwlocks)
 *
 *	This protects the spa_t from config changes, and must be held in
 *	the following circumstances:
 *
 *		- RW_READER to perform I/O to the spa
 *		- RW_WRITER to change the vdev config
 *
 * The locking order is fairly straightforward:
 *
 *		spa_namespace_lock	->	spa_refcount
 *
 *	The namespace lock must be acquired to increase the refcount from 0
 *	or to check if it is zero.
 *
 *		spa_refcount		->	spa_config_lock[]
 *
 *	There must be at least one valid reference on the spa_t to acquire
 *	the config lock.
 *
 *		spa_namespace_lock	->	spa_config_lock[]
 *
 *	The namespace lock must always be taken before the config lock.
 *
 *
 * The spa_namespace_lock can be acquired directly and is globally visible.
 *
 * The namespace is manipulated using the following functions, all of which
 * require the spa_namespace_lock to be held.
 *
 *	spa_lookup()		Lookup a spa_t by name.
 *
 *	spa_add()		Create a new spa_t in the namespace.
 *
 *	spa_remove()		Remove a spa_t from the namespace.  This also
 *				frees up any memory associated with the spa_t.
 *
 *	spa_next()		Returns the next spa_t in the system, or the
 *				first if NULL is passed.
 *
 *	spa_evict_all()		Shutdown and remove all spa_t structures in
 *				the system.
 *
 *	spa_guid_exists()	Determine whether a pool/device guid exists.
 *
 * The spa_refcount is manipulated using the following functions:
 *
 *	spa_open_ref()		Adds a reference to the given spa_t.  Must be
 *				called with spa_namespace_lock held if the
 *				refcount is currently zero.
 *
 *	spa_close()		Remove a reference from the spa_t.  This will
 *				not free the spa_t or remove it from the
 *				namespace.  No locking is required.
 *
 *	spa_refcount_zero()	Returns true if the refcount is currently
 *				zero.  Must be called with spa_namespace_lock
 *				held.
 *
 * The spa_config_lock[] is an array of rwlocks, ordered as follows:
 * SCL_CONFIG > SCL_STATE > SCL_ALLOC > SCL_ZIO > SCL_FREE > SCL_VDEV.
 * spa_config_lock[] is manipulated with spa_config_{enter,exit,held}().
 *
 * To read the configuration, it suffices to hold one of these locks as reader.
 * To modify the configuration, you must hold all locks as writer.  To modify
 * vdev state without altering the vdev tree's topology (e.g. online/offline),
 * you must hold SCL_STATE and SCL_ZIO as writer.
 *
 * We use these distinct config locks to avoid recursive lock entry.
 * For example, spa_sync() (which holds SCL_CONFIG as reader) induces
 * block allocations (SCL_ALLOC), which may require reading space maps
 * from disk (dmu_read() -> zio_read() -> SCL_ZIO).
 *
 * The spa config locks cannot be normal rwlocks because we need the
 * ability to hand off ownership.  For example, SCL_ZIO is acquired
 * by the issuing thread and later released by an interrupt thread.
 * They do, however, obey the usual write-wanted semantics to prevent
 * writer (i.e. system administrator) starvation.
 *
 * The lock acquisition rules are as follows:
 *
 * SCL_CONFIG
 *	Protects changes to the vdev tree topology, such as vdev
 *	add/remove/attach/detach.  Protects the dirty config list
 *	(spa_config_dirty_list) and the set of spares and l2arc devices.
 *
 * SCL_STATE
 *	Protects changes to pool state and vdev state, such as vdev
 *	online/offline/fault/degrade/clear.  Protects the dirty state list
 *	(spa_state_dirty_list) and global pool state (spa_state).
 *
 * SCL_ALLOC
 *	Protects changes to metaslab groups and classes.
 *	Held as reader by metaslab_alloc() and metaslab_claim().
 *
 * SCL_ZIO
 *	Held by bp-level zios (those which have no io_vd upon entry)
 *	to prevent changes to the vdev tree.  The bp-level zio implicitly
 *	protects all of its vdev child zios, which do not hold SCL_ZIO.
 *
 * SCL_FREE
 *	Protects changes to metaslab groups and classes.
 *	Held as reader by metaslab_free().  SCL_FREE is distinct from
 *	SCL_ALLOC, and lower than SCL_ZIO, so that we can safely free
 *	blocks in zio_done() while another i/o that holds either
 *	SCL_ALLOC or SCL_ZIO is waiting for this i/o to complete.
 *
 * SCL_VDEV
 *	Held as reader to prevent changes to the vdev tree during trivial
 *	inquiries such as bp_get_dsize().  SCL_VDEV is distinct from the
 *	other locks, and lower than all of them, to ensure that it's safe
 *	to acquire regardless of caller context.
 *
 * In addition, the following rules apply:
 *
 * (a)	spa_props_lock protects pool properties, spa_config and spa_config_list.
 *	The lock ordering is SCL_CONFIG > spa_props_lock.
 *
 * (b)	I/O operations on leaf vdevs.  For any zio operation that takes
 *	an explicit vdev_t argument -- such as zio_ioctl(), zio_read_phys(),
 *	or zio_write_phys() -- the caller must ensure that the config cannot
 *	cannot change in the interim, and that the vdev cannot be reopened.
 *	SCL_STATE as reader suffices for both.
 *
 * The vdev configuration is protected by spa_vdev_enter() / spa_vdev_exit().
 *
 *	spa_vdev_enter()	Acquire the namespace lock and the config lock
 *				for writing.
 *
 *	spa_vdev_exit()		Release the config lock, wait for all I/O
 *				to complete, sync the updated configs to the
 *				cache, and release the namespace lock.
 *
 * vdev state is protected by spa_vdev_state_enter() / spa_vdev_state_exit().
 * Like spa_vdev_enter/exit, these are convenience wrappers -- the actual
 * locking is, always, based on spa_namespace_lock and spa_config_lock[].
 *
 * spa_rename() is also implemented within this file since is requires
 * manipulation of the namespace.
 */

static avl_tree_t spa_namespace_avl;
kmutex_t spa_namespace_lock;
static kcondvar_t spa_namespace_cv;
static int spa_active_count;
int spa_max_replication_override = SPA_DVAS_PER_BP;

static kmutex_t spa_spare_lock;
static avl_tree_t spa_spare_avl;
static kmutex_t spa_l2cache_lock;
static avl_tree_t spa_l2cache_avl;

kmem_cache_t *spa_buffer_pool;
int spa_mode_global;

#ifdef ZFS_DEBUG
/* Everything except dprintf is on by default in debug builds */
int zfs_flags = ~ZFS_DEBUG_DPRINTF;
#else
int zfs_flags = 0;
#endif

/*
 * zfs_recover can be set to nonzero to attempt to recover from
 * otherwise-fatal errors, typically caused by on-disk corruption.  When
 * set, calls to zfs_panic_recover() will turn into warning messages.
 */
int zfs_recover = 0;


/*
 * ==========================================================================
 * SPA config locking
 * ==========================================================================
 */
static void
spa_config_lock_init(spa_t *spa)
{
	int i;

	for (i = 0; i < SCL_LOCKS; i++) {
		spa_config_lock_t *scl = &spa->spa_config_lock[i];
		mutex_init(&scl->scl_lock, NULL, MUTEX_DEFAULT, NULL);
		cv_init(&scl->scl_cv, NULL, CV_DEFAULT, NULL);
		refcount_create(&scl->scl_count);
		scl->scl_writer = NULL;
		scl->scl_write_wanted = 0;
	}
}

static void
spa_config_lock_destroy(spa_t *spa)
{
	int i;

	for (i = 0; i < SCL_LOCKS; i++) {
		spa_config_lock_t *scl = &spa->spa_config_lock[i];
		mutex_destroy(&scl->scl_lock);
		cv_destroy(&scl->scl_cv);
		refcount_destroy(&scl->scl_count);
		ASSERT(scl->scl_writer == NULL);
		ASSERT(scl->scl_write_wanted == 0);
	}
}

int
spa_config_tryenter(spa_t *spa, int locks, void *tag, krw_t rw)
{
	int i;

	for (i = 0; i < SCL_LOCKS; i++) {
		spa_config_lock_t *scl = &spa->spa_config_lock[i];
		if (!(locks & (1 << i)))
			continue;
		mutex_enter(&scl->scl_lock);
		if (rw == RW_READER) {
			if (scl->scl_writer || scl->scl_write_wanted) {
				mutex_exit(&scl->scl_lock);
				spa_config_exit(spa, locks ^ (1 << i), tag);
				return (0);
			}
		} else {
			ASSERT(scl->scl_writer != curthread);
			if (!refcount_is_zero(&scl->scl_count)) {
				mutex_exit(&scl->scl_lock);
				spa_config_exit(spa, locks ^ (1 << i), tag);
				return (0);
			}
			scl->scl_writer = curthread;
		}
		(void) refcount_add(&scl->scl_count, tag);
		mutex_exit(&scl->scl_lock);
	}
	return (1);
}

void
spa_config_enter(spa_t *spa, int locks, void *tag, krw_t rw)
{
	int wlocks_held = 0;
	int i;

	for (i = 0; i < SCL_LOCKS; i++) {
		spa_config_lock_t *scl = &spa->spa_config_lock[i];
		if (scl->scl_writer == curthread)
			wlocks_held |= (1 << i);
		if (!(locks & (1 << i)))
			continue;
		mutex_enter(&scl->scl_lock);
		if (rw == RW_READER) {
			while (scl->scl_writer || scl->scl_write_wanted) {
				cv_wait(&scl->scl_cv, &scl->scl_lock);
			}
		} else {
			ASSERT(scl->scl_writer != curthread);
			while (!refcount_is_zero(&scl->scl_count)) {
				scl->scl_write_wanted++;
				cv_wait(&scl->scl_cv, &scl->scl_lock);
				scl->scl_write_wanted--;
			}
			scl->scl_writer = curthread;
		}
		(void) refcount_add(&scl->scl_count, tag);
		mutex_exit(&scl->scl_lock);
	}
	ASSERT(wlocks_held <= locks);
}

void
spa_config_exit(spa_t *spa, int locks, void *tag)
{
	int i;

	for (i = SCL_LOCKS - 1; i >= 0; i--) {
		spa_config_lock_t *scl = &spa->spa_config_lock[i];
		if (!(locks & (1 << i)))
			continue;
		mutex_enter(&scl->scl_lock);
		ASSERT(!refcount_is_zero(&scl->scl_count));
		if (refcount_remove(&scl->scl_count, tag) == 0) {
			ASSERT(scl->scl_writer == NULL ||
			    scl->scl_writer == curthread);
			scl->scl_writer = NULL;	/* OK in either case */
			cv_broadcast(&scl->scl_cv);
		}
		mutex_exit(&scl->scl_lock);
	}
}

int
spa_config_held(spa_t *spa, int locks, krw_t rw)
{
	int i, locks_held = 0;

	for (i = 0; i < SCL_LOCKS; i++) {
		spa_config_lock_t *scl = &spa->spa_config_lock[i];
		if (!(locks & (1 << i)))
			continue;
		if ((rw == RW_READER && !refcount_is_zero(&scl->scl_count)) ||
		    (rw == RW_WRITER && scl->scl_writer == curthread))
			locks_held |= 1 << i;
	}

	return (locks_held);
}

/*
 * ==========================================================================
 * SPA namespace functions
 * ==========================================================================
 */

/*
 * Lookup the named spa_t in the AVL tree.  The spa_namespace_lock must be held.
 * Returns NULL if no matching spa_t is found.
 */
spa_t *
spa_lookup(const char *name)
{
	static spa_t search;	/* spa_t is large; don't allocate on stack */
	spa_t *spa;
	avl_index_t where;
	char c = 0;
	char *cp;

	ASSERT(MUTEX_HELD(&spa_namespace_lock));

	/*
	 * If it's a full dataset name, figure out the pool name and
	 * just use that.
	 */
	cp = strpbrk(name, "/@");
	if (cp) {
		c = *cp;
		*cp = '\0';
	}

	(void) strlcpy(search.spa_name, name, sizeof (search.spa_name));
	spa = avl_find(&spa_namespace_avl, &search, &where);

	if (cp)
		*cp = c;

	return (spa);
}

/*
 * Create an uninitialized spa_t with the given name.  Requires
 * spa_namespace_lock.  The caller must ensure that the spa_t doesn't already
 * exist by calling spa_lookup() first.
 */
spa_t *
spa_add(const char *name, nvlist_t *config, const char *altroot)
{
	spa_t *spa;
	spa_config_dirent_t *dp;
	int t;

	ASSERT(MUTEX_HELD(&spa_namespace_lock));

	spa = kmem_zalloc(sizeof (spa_t), KM_SLEEP);

	mutex_init(&spa->spa_async_lock, NULL, MUTEX_DEFAULT, NULL);
	mutex_init(&spa->spa_errlist_lock, NULL, MUTEX_DEFAULT, NULL);
	mutex_init(&spa->spa_errlog_lock, NULL, MUTEX_DEFAULT, NULL);
	mutex_init(&spa->spa_history_lock, NULL, MUTEX_DEFAULT, NULL);
	mutex_init(&spa->spa_proc_lock, NULL, MUTEX_DEFAULT, NULL);
	mutex_init(&spa->spa_props_lock, NULL, MUTEX_DEFAULT, NULL);
	mutex_init(&spa->spa_scrub_lock, NULL, MUTEX_DEFAULT, NULL);
	mutex_init(&spa->spa_suspend_lock, NULL, MUTEX_DEFAULT, NULL);
	mutex_init(&spa->spa_vdev_top_lock, NULL, MUTEX_DEFAULT, NULL);

	cv_init(&spa->spa_async_cv, NULL, CV_DEFAULT, NULL);
	cv_init(&spa->spa_proc_cv, NULL, CV_DEFAULT, NULL);
	cv_init(&spa->spa_scrub_io_cv, NULL, CV_DEFAULT, NULL);
	cv_init(&spa->spa_suspend_cv, NULL, CV_DEFAULT, NULL);

	for (t = 0; t < TXG_SIZE; t++)
		bplist_create(&spa->spa_free_bplist[t]);

	(void) strlcpy(spa->spa_name, name, sizeof (spa->spa_name));
	spa->spa_state = POOL_STATE_UNINITIALIZED;
	spa->spa_freeze_txg = UINT64_MAX;
	spa->spa_final_txg = UINT64_MAX;
	spa->spa_load_max_txg = UINT64_MAX;
	spa->spa_proc = &p0;
	spa->spa_proc_state = SPA_PROC_NONE;

	refcount_create(&spa->spa_refcount);
	spa_config_lock_init(spa);

	avl_add(&spa_namespace_avl, spa);

	/*
	 * Set the alternate root, if there is one.
	 */
	if (altroot) {
		spa->spa_root = spa_strdup(altroot);
		spa_active_count++;
	}

	/*
	 * Every pool starts with the default cachefile
	 */
	list_create(&spa->spa_config_list, sizeof (spa_config_dirent_t),
	    offsetof(spa_config_dirent_t, scd_link));

	dp = kmem_zalloc(sizeof (spa_config_dirent_t), KM_SLEEP);
	dp->scd_path = altroot ? NULL : spa_strdup(spa_config_path);
	list_insert_head(&spa->spa_config_list, dp);

	if (config != NULL)
		VERIFY(nvlist_dup(config, &spa->spa_config, 0) == 0);

	return (spa);
}

/*
 * Removes a spa_t from the namespace, freeing up any memory used.  Requires
 * spa_namespace_lock.  This is called only after the spa_t has been closed and
 * deactivated.
 */
void
spa_remove(spa_t *spa)
{
	spa_config_dirent_t *dp;
	int t;

	ASSERT(MUTEX_HELD(&spa_namespace_lock));
	ASSERT(spa->spa_state == POOL_STATE_UNINITIALIZED);

	nvlist_free(spa->spa_config_splitting);

	avl_remove(&spa_namespace_avl, spa);
	cv_broadcast(&spa_namespace_cv);

	if (spa->spa_root) {
		spa_strfree(spa->spa_root);
		spa_active_count--;
	}

	while ((dp = list_head(&spa->spa_config_list)) != NULL) {
		list_remove(&spa->spa_config_list, dp);
		if (dp->scd_path != NULL)
			spa_strfree(dp->scd_path);
		kmem_free(dp, sizeof (spa_config_dirent_t));
	}

	list_destroy(&spa->spa_config_list);

	spa_config_set(spa, NULL);

	refcount_destroy(&spa->spa_refcount);

	spa_config_lock_destroy(spa);

	for (t = 0; t < TXG_SIZE; t++)
		bplist_destroy(&spa->spa_free_bplist[t]);

	cv_destroy(&spa->spa_async_cv);
	cv_destroy(&spa->spa_proc_cv);
	cv_destroy(&spa->spa_scrub_io_cv);
	cv_destroy(&spa->spa_suspend_cv);

	mutex_destroy(&spa->spa_async_lock);
	mutex_destroy(&spa->spa_errlist_lock);
	mutex_destroy(&spa->spa_errlog_lock);
	mutex_destroy(&spa->spa_history_lock);
	mutex_destroy(&spa->spa_proc_lock);
	mutex_destroy(&spa->spa_props_lock);
	mutex_destroy(&spa->spa_scrub_lock);
	mutex_destroy(&spa->spa_suspend_lock);
	mutex_destroy(&spa->spa_vdev_top_lock);

	kmem_free(spa, sizeof (spa_t));
}

/*
 * Given a pool, return the next pool in the namespace, or NULL if there is
 * none.  If 'prev' is NULL, return the first pool.
 */
spa_t *
spa_next(spa_t *prev)
{
	ASSERT(MUTEX_HELD(&spa_namespace_lock));

	if (prev)
		return (AVL_NEXT(&spa_namespace_avl, prev));
	else
		return (avl_first(&spa_namespace_avl));
}

/*
 * ==========================================================================
 * SPA refcount functions
 * ==========================================================================
 */

/*
 * Add a reference to the given spa_t.  Must have at least one reference, or
 * have the namespace lock held.
 */
void
spa_open_ref(spa_t *spa, void *tag)
{
	ASSERT(refcount_count(&spa->spa_refcount) >= spa->spa_minref ||
	    MUTEX_HELD(&spa_namespace_lock));
	(void) refcount_add(&spa->spa_refcount, tag);
}

/*
 * Remove a reference to the given spa_t.  Must have at least one reference, or
 * have the namespace lock held.
 */
void
spa_close(spa_t *spa, void *tag)
{
	ASSERT(refcount_count(&spa->spa_refcount) > spa->spa_minref ||
	    MUTEX_HELD(&spa_namespace_lock));
	(void) refcount_remove(&spa->spa_refcount, tag);
}

/*
 * Check to see if the spa refcount is zero.  Must be called with
 * spa_namespace_lock held.  We really compare against spa_minref, which is the
 * number of references acquired when opening a pool
 */
boolean_t
spa_refcount_zero(spa_t *spa)
{
	ASSERT(MUTEX_HELD(&spa_namespace_lock));

	return (refcount_count(&spa->spa_refcount) == spa->spa_minref);
}

/*
 * ==========================================================================
 * SPA spare and l2cache tracking
 * ==========================================================================
 */

/*
 * Hot spares and cache devices are tracked using the same code below,
 * for 'auxiliary' devices.
 */

typedef struct spa_aux {
	uint64_t	aux_guid;
	uint64_t	aux_pool;
	avl_node_t	aux_avl;
	int		aux_count;
} spa_aux_t;

static int
spa_aux_compare(const void *a, const void *b)
{
	const spa_aux_t *sa = a;
	const spa_aux_t *sb = b;

	if (sa->aux_guid < sb->aux_guid)
		return (-1);
	else if (sa->aux_guid > sb->aux_guid)
		return (1);
	else
		return (0);
}

void
spa_aux_add(vdev_t *vd, avl_tree_t *avl)
{
	avl_index_t where;
	spa_aux_t search;
	spa_aux_t *aux;

	search.aux_guid = vd->vdev_guid;
	if ((aux = avl_find(avl, &search, &where)) != NULL) {
		aux->aux_count++;
	} else {
		aux = kmem_zalloc(sizeof (spa_aux_t), KM_SLEEP);
		aux->aux_guid = vd->vdev_guid;
		aux->aux_count = 1;
		avl_insert(avl, aux, where);
	}
}

void
spa_aux_remove(vdev_t *vd, avl_tree_t *avl)
{
	spa_aux_t search;
	spa_aux_t *aux;
	avl_index_t where;

	search.aux_guid = vd->vdev_guid;
	aux = avl_find(avl, &search, &where);

	ASSERT(aux != NULL);

	if (--aux->aux_count == 0) {
		avl_remove(avl, aux);
		kmem_free(aux, sizeof (spa_aux_t));
	} else if (aux->aux_pool == spa_guid(vd->vdev_spa)) {
		aux->aux_pool = 0ULL;
	}
}

boolean_t
spa_aux_exists(uint64_t guid, uint64_t *pool, int *refcnt, avl_tree_t *avl)
{
	spa_aux_t search, *found;

	search.aux_guid = guid;
	found = avl_find(avl, &search, NULL);

	if (pool) {
		if (found)
			*pool = found->aux_pool;
		else
			*pool = 0ULL;
	}

	if (refcnt) {
		if (found)
			*refcnt = found->aux_count;
		else
			*refcnt = 0;
	}

	return (found != NULL);
}

void
spa_aux_activate(vdev_t *vd, avl_tree_t *avl)
{
	spa_aux_t search, *found;
	avl_index_t where;

	search.aux_guid = vd->vdev_guid;
	found = avl_find(avl, &search, &where);
	ASSERT(found != NULL);
	ASSERT(found->aux_pool == 0ULL);

	found->aux_pool = spa_guid(vd->vdev_spa);
}

/*
 * Spares are tracked globally due to the following constraints:
 *
 * 	- A spare may be part of multiple pools.
 * 	- A spare may be added to a pool even if it's actively in use within
 *	  another pool.
 * 	- A spare in use in any pool can only be the source of a replacement if
 *	  the target is a spare in the same pool.
 *
 * We keep track of all spares on the system through the use of a reference
 * counted AVL tree.  When a vdev is added as a spare, or used as a replacement
 * spare, then we bump the reference count in the AVL tree.  In addition, we set
 * the 'vdev_isspare' member to indicate that the device is a spare (active or
 * inactive).  When a spare is made active (used to replace a device in the
 * pool), we also keep track of which pool its been made a part of.
 *
 * The 'spa_spare_lock' protects the AVL tree.  These functions are normally
 * called under the spa_namespace lock as part of vdev reconfiguration.  The
 * separate spare lock exists for the status query path, which does not need to
 * be completely consistent with respect to other vdev configuration changes.
 */

static int
spa_spare_compare(const void *a, const void *b)
{
	return (spa_aux_compare(a, b));
}

void
spa_spare_add(vdev_t *vd)
{
	mutex_enter(&spa_spare_lock);
	ASSERT(!vd->vdev_isspare);
	spa_aux_add(vd, &spa_spare_avl);
	vd->vdev_isspare = B_TRUE;
	mutex_exit(&spa_spare_lock);
}

void
spa_spare_remove(vdev_t *vd)
{
	mutex_enter(&spa_spare_lock);
	ASSERT(vd->vdev_isspare);
	spa_aux_remove(vd, &spa_spare_avl);
	vd->vdev_isspare = B_FALSE;
	mutex_exit(&spa_spare_lock);
}

boolean_t
spa_spare_exists(uint64_t guid, uint64_t *pool, int *refcnt)
{
	boolean_t found;

	mutex_enter(&spa_spare_lock);
	found = spa_aux_exists(guid, pool, refcnt, &spa_spare_avl);
	mutex_exit(&spa_spare_lock);

	return (found);
}

void
spa_spare_activate(vdev_t *vd)
{
	mutex_enter(&spa_spare_lock);
	ASSERT(vd->vdev_isspare);
	spa_aux_activate(vd, &spa_spare_avl);
	mutex_exit(&spa_spare_lock);
}

/*
 * Level 2 ARC devices are tracked globally for the same reasons as spares.
 * Cache devices currently only support one pool per cache device, and so
 * for these devices the aux reference count is currently unused beyond 1.
 */

static int
spa_l2cache_compare(const void *a, const void *b)
{
	return (spa_aux_compare(a, b));
}

void
spa_l2cache_add(vdev_t *vd)
{
	mutex_enter(&spa_l2cache_lock);
	ASSERT(!vd->vdev_isl2cache);
	spa_aux_add(vd, &spa_l2cache_avl);
	vd->vdev_isl2cache = B_TRUE;
	mutex_exit(&spa_l2cache_lock);
}

void
spa_l2cache_remove(vdev_t *vd)
{
	mutex_enter(&spa_l2cache_lock);
	ASSERT(vd->vdev_isl2cache);
	spa_aux_remove(vd, &spa_l2cache_avl);
	vd->vdev_isl2cache = B_FALSE;
	mutex_exit(&spa_l2cache_lock);
}

boolean_t
spa_l2cache_exists(uint64_t guid, uint64_t *pool)
{
	boolean_t found;

	mutex_enter(&spa_l2cache_lock);
	found = spa_aux_exists(guid, pool, NULL, &spa_l2cache_avl);
	mutex_exit(&spa_l2cache_lock);

	return (found);
}

void
spa_l2cache_activate(vdev_t *vd)
{
	mutex_enter(&spa_l2cache_lock);
	ASSERT(vd->vdev_isl2cache);
	spa_aux_activate(vd, &spa_l2cache_avl);
	mutex_exit(&spa_l2cache_lock);
}

/*
 * ==========================================================================
 * SPA vdev locking
 * ==========================================================================
 */

/*
 * Lock the given spa_t for the purpose of adding or removing a vdev.
 * Grabs the global spa_namespace_lock plus the spa config lock for writing.
 * It returns the next transaction group for the spa_t.
 */
uint64_t
spa_vdev_enter(spa_t *spa)
{
	mutex_enter(&spa->spa_vdev_top_lock);
	mutex_enter(&spa_namespace_lock);
	return (spa_vdev_config_enter(spa));
}

/*
 * Internal implementation for spa_vdev_enter().  Used when a vdev
 * operation requires multiple syncs (i.e. removing a device) while
 * keeping the spa_namespace_lock held.
 */
uint64_t
spa_vdev_config_enter(spa_t *spa)
{
	ASSERT(MUTEX_HELD(&spa_namespace_lock));

	spa_config_enter(spa, SCL_ALL, spa, RW_WRITER);

	return (spa_last_synced_txg(spa) + 1);
}

/*
 * Used in combination with spa_vdev_config_enter() to allow the syncing
 * of multiple transactions without releasing the spa_namespace_lock.
 */
void
spa_vdev_config_exit(spa_t *spa, vdev_t *vd, uint64_t txg, int error, char *tag)
{
	ASSERT(MUTEX_HELD(&spa_namespace_lock));

	int config_changed = B_FALSE;

	ASSERT(txg > spa_last_synced_txg(spa));

	spa->spa_pending_vdev = NULL;

	/*
	 * Reassess the DTLs.
	 */
	vdev_dtl_reassess(spa->spa_root_vdev, 0, 0, B_FALSE);

	/*
	 * If the config changed, notify the scrub that it must restart.
	 * This will initiate a resilver if needed.
	 */
	if (error == 0 && !list_is_empty(&spa->spa_config_dirty_list)) {
		config_changed = B_TRUE;
		spa->spa_config_generation++;
	}

	/*
	 * Verify the metaslab classes.
	 */
	ASSERT(metaslab_class_validate(spa_normal_class(spa)) == 0);
	ASSERT(metaslab_class_validate(spa_log_class(spa)) == 0);

	spa_config_exit(spa, SCL_ALL, spa);

	/*
	 * Panic the system if the specified tag requires it.  This
	 * is useful for ensuring that configurations are updated
	 * transactionally.
	 */
	if (zio_injection_enabled)
		zio_handle_panic_injection(spa, tag, 0);

	/*
	 * Note: this txg_wait_synced() is important because it ensures
	 * that there won't be more than one config change per txg.
	 * This allows us to use the txg as the generation number.
	 */
	if (error == 0)
		txg_wait_synced(spa->spa_dsl_pool, txg);

	if (vd != NULL) {
		ASSERT(!vd->vdev_detached || vd->vdev_dtl_smo.smo_object == 0);
		spa_config_enter(spa, SCL_ALL, spa, RW_WRITER);
		vdev_free(vd);
		spa_config_exit(spa, SCL_ALL, spa);
	}

	/*
	 * If the config changed, update the config cache.
	 */
	if (config_changed)
		spa_config_sync(spa, B_FALSE, B_TRUE);
}

/*
 * Unlock the spa_t after adding or removing a vdev.  Besides undoing the
 * locking of spa_vdev_enter(), we also want make sure the transactions have
 * synced to disk, and then update the global configuration cache with the new
 * information.
 */
int
spa_vdev_exit(spa_t *spa, vdev_t *vd, uint64_t txg, int error)
{
	spa_vdev_config_exit(spa, vd, txg, error, FTAG);
	mutex_exit(&spa_namespace_lock);
	mutex_exit(&spa->spa_vdev_top_lock);

	return (error);
}

/*
 * Lock the given spa_t for the purpose of changing vdev state.
 */
void
spa_vdev_state_enter(spa_t *spa, int oplocks)
{
	int locks = SCL_STATE_ALL | oplocks;

	/*
	 * Root pools may need to read of the underlying devfs filesystem
	 * when opening up a vdev.  Unfortunately if we're holding the
	 * SCL_ZIO lock it will result in a deadlock when we try to issue
	 * the read from the root filesystem.  Instead we "prefetch"
	 * the associated vnodes that we need prior to opening the
	 * underlying devices and cache them so that we can prevent
	 * any I/O when we are doing the actual open.
	 */
	if (spa_is_root(spa)) {
		int low = locks & ~(SCL_ZIO - 1);
		int high = locks & ~low;

		spa_config_enter(spa, high, spa, RW_WRITER);
		vdev_hold(spa->spa_root_vdev);
		spa_config_enter(spa, low, spa, RW_WRITER);
	} else {
		spa_config_enter(spa, locks, spa, RW_WRITER);
	}
	spa->spa_vdev_locks = locks;
}

int
spa_vdev_state_exit(spa_t *spa, vdev_t *vd, int error)
{
	boolean_t config_changed = B_FALSE;

	if (vd != NULL || error == 0)
		vdev_dtl_reassess(vd ? vd->vdev_top : spa->spa_root_vdev,
		    0, 0, B_FALSE);

	if (vd != NULL) {
		vdev_state_dirty(vd->vdev_top);
		config_changed = B_TRUE;
		spa->spa_config_generation++;
	}

	if (spa_is_root(spa))
		vdev_rele(spa->spa_root_vdev);

	ASSERT3U(spa->spa_vdev_locks, >=, SCL_STATE_ALL);
	spa_config_exit(spa, spa->spa_vdev_locks, spa);

	/*
	 * If anything changed, wait for it to sync.  This ensures that,
	 * from the system administrator's perspective, zpool(1M) commands
	 * are synchronous.  This is important for things like zpool offline:
	 * when the command completes, you expect no further I/O from ZFS.
	 */
	if (vd != NULL)
		txg_wait_synced(spa->spa_dsl_pool, 0);

	/*
	 * If the config changed, update the config cache.
	 */
	if (config_changed) {
		mutex_enter(&spa_namespace_lock);
		spa_config_sync(spa, B_FALSE, B_TRUE);
		mutex_exit(&spa_namespace_lock);
	}

	return (error);
}

/*
 * ==========================================================================
 * Miscellaneous functions
 * ==========================================================================
 */

/*
 * Rename a spa_t.
 */
int
spa_rename(const char *name, const char *newname)
{
	spa_t *spa;
	int err;

	/*
	 * Lookup the spa_t and grab the config lock for writing.  We need to
	 * actually open the pool so that we can sync out the necessary labels.
	 * It's OK to call spa_open() with the namespace lock held because we
	 * allow recursive calls for other reasons.
	 */
	mutex_enter(&spa_namespace_lock);
	if ((err = spa_open(name, &spa, FTAG)) != 0) {
		mutex_exit(&spa_namespace_lock);
		return (err);
	}

	spa_config_enter(spa, SCL_ALL, FTAG, RW_WRITER);

	avl_remove(&spa_namespace_avl, spa);
	(void) strlcpy(spa->spa_name, newname, sizeof (spa->spa_name));
	avl_add(&spa_namespace_avl, spa);

	/*
	 * Sync all labels to disk with the new names by marking the root vdev
	 * dirty and waiting for it to sync.  It will pick up the new pool name
	 * during the sync.
	 */
	vdev_config_dirty(spa->spa_root_vdev);

	spa_config_exit(spa, SCL_ALL, FTAG);

	txg_wait_synced(spa->spa_dsl_pool, 0);

	/*
	 * Sync the updated config cache.
	 */
	spa_config_sync(spa, B_FALSE, B_TRUE);

	spa_close(spa, FTAG);

	mutex_exit(&spa_namespace_lock);

	return (0);
}

/*
 * Determine whether a pool with given pool_guid exists.  If device_guid is
 * non-zero, determine whether the pool exists *and* contains a device with the
 * specified device_guid.
 */
boolean_t
spa_guid_exists(uint64_t pool_guid, uint64_t device_guid)
{
	spa_t *spa;
	avl_tree_t *t = &spa_namespace_avl;

	ASSERT(MUTEX_HELD(&spa_namespace_lock));

	for (spa = avl_first(t); spa != NULL; spa = AVL_NEXT(t, spa)) {
		if (spa->spa_state == POOL_STATE_UNINITIALIZED)
			continue;
		if (spa->spa_root_vdev == NULL)
			continue;
		if (spa_guid(spa) == pool_guid) {
			if (device_guid == 0)
				break;

			if (vdev_lookup_by_guid(spa->spa_root_vdev,
			    device_guid) != NULL)
				break;

			/*
			 * Check any devices we may be in the process of adding.
			 */
			if (spa->spa_pending_vdev) {
				if (vdev_lookup_by_guid(spa->spa_pending_vdev,
				    device_guid) != NULL)
					break;
			}
		}
	}

	return (spa != NULL);
}

char *
spa_strdup(const char *s)
{
	size_t len;
	char *new;

	len = strlen(s);
	new = kmem_alloc(len + 1, KM_SLEEP);
	bcopy(s, new, len);
	new[len] = '\0';

	return (new);
}

void
spa_strfree(char *s)
{
	kmem_free(s, strlen(s) + 1);
}

uint64_t
spa_get_random(uint64_t range)
{
	uint64_t r;

	ASSERT(range != 0);

	(void) random_get_pseudo_bytes((void *)&r, sizeof (uint64_t));

	return (r % range);
}

uint64_t
spa_generate_guid(spa_t *spa)
{
	uint64_t guid = spa_get_random(-1ULL);

	if (spa != NULL) {
		while (guid == 0 || spa_guid_exists(spa_guid(spa), guid))
			guid = spa_get_random(-1ULL);
	} else {
		while (guid == 0 || spa_guid_exists(guid, 0))
			guid = spa_get_random(-1ULL);
	}

	return (guid);
}

void
sprintf_blkptr(char *buf, const blkptr_t *bp)
{
	char *type = NULL;
	char *checksum = NULL;
	char *compress = NULL;

	if (bp != NULL) {
		type = dmu_ot[BP_GET_TYPE(bp)].ot_name;
		checksum = zio_checksum_table[BP_GET_CHECKSUM(bp)].ci_name;
		compress = zio_compress_table[BP_GET_COMPRESS(bp)].ci_name;
	}

	SPRINTF_BLKPTR(snprintf, ' ', buf, bp, type, checksum, compress);
}

void
spa_freeze(spa_t *spa)
{
	uint64_t freeze_txg = 0;

	spa_config_enter(spa, SCL_ALL, FTAG, RW_WRITER);
	if (spa->spa_freeze_txg == UINT64_MAX) {
		freeze_txg = spa_last_synced_txg(spa) + TXG_SIZE;
		spa->spa_freeze_txg = freeze_txg;
	}
	spa_config_exit(spa, SCL_ALL, FTAG);
	if (freeze_txg != 0)
		txg_wait_synced(spa_get_dsl(spa), freeze_txg);
}

void
zfs_panic_recover(const char *fmt, ...)
{
	va_list adx;

	va_start(adx, fmt);
	vcmn_err(zfs_recover ? CE_WARN : CE_PANIC, fmt, adx);
	va_end(adx);
}

/*
 * This is a stripped-down version of strtoull, suitable only for converting
 * lowercase hexidecimal numbers that don't overflow.
 */
uint64_t
strtonum(const char *str, char **nptr)
{
	uint64_t val = 0;
	char c;
	int digit;

	while ((c = *str) != '\0') {
		if (c >= '0' && c <= '9')
			digit = c - '0';
		else if (c >= 'a' && c <= 'f')
			digit = 10 + c - 'a';
		else
			break;

		val *= 16;
		val += digit;

		str++;
	}

	if (nptr)
		*nptr = (char *)str;

	return (val);
}

/*
 * ==========================================================================
 * Accessor functions
 * ==========================================================================
 */

boolean_t
spa_shutting_down(spa_t *spa)
{
	return (spa->spa_async_suspended);
}

dsl_pool_t *
spa_get_dsl(spa_t *spa)
{
	return (spa->spa_dsl_pool);
}

blkptr_t *
spa_get_rootblkptr(spa_t *spa)
{
	return (&spa->spa_ubsync.ub_rootbp);
}

void
spa_set_rootblkptr(spa_t *spa, const blkptr_t *bp)
{
	spa->spa_uberblock.ub_rootbp = *bp;
}

void
spa_altroot(spa_t *spa, char *buf, size_t buflen)
{
	if (spa->spa_root == NULL)
		buf[0] = '\0';
	else
		(void) strncpy(buf, spa->spa_root, buflen);
}

int
spa_sync_pass(spa_t *spa)
{
	return (spa->spa_sync_pass);
}

char *
spa_name(spa_t *spa)
{
	return (spa->spa_name);
}

uint64_t
spa_guid(spa_t *spa)
{
	/*
	 * If we fail to parse the config during spa_load(), we can go through
	 * the error path (which posts an ereport) and end up here with no root
	 * vdev.  We stash the original pool guid in 'spa_load_guid' to handle
	 * this case.
	 */
	if (spa->spa_root_vdev != NULL)
		return (spa->spa_root_vdev->vdev_guid);
	else
		return (spa->spa_load_guid);
}

uint64_t
spa_last_synced_txg(spa_t *spa)
{
	return (spa->spa_ubsync.ub_txg);
}

uint64_t
spa_first_txg(spa_t *spa)
{
	return (spa->spa_first_txg);
}

uint64_t
spa_syncing_txg(spa_t *spa)
{
	return (spa->spa_syncing_txg);
}

pool_state_t
spa_state(spa_t *spa)
{
	return (spa->spa_state);
}

spa_load_state_t
spa_load_state(spa_t *spa)
{
	return (spa->spa_load_state);
}

uint64_t
spa_freeze_txg(spa_t *spa)
{
	return (spa->spa_freeze_txg);
}

/* ARGSUSED */
uint64_t
spa_get_asize(spa_t *spa, uint64_t lsize)
{
	/*
	 * The worst case is single-sector max-parity RAID-Z blocks, in which
	 * case the space requirement is exactly (VDEV_RAIDZ_MAXPARITY + 1)
	 * times the size; so just assume that.  Add to this the fact that
	 * we can have up to 3 DVAs per bp, and one more factor of 2 because
	 * the block may be dittoed with up to 3 DVAs by ddt_sync().
	 */
	return (lsize * (VDEV_RAIDZ_MAXPARITY + 1) * SPA_DVAS_PER_BP * 2);
}

uint64_t
spa_get_dspace(spa_t *spa)
{
	return (spa->spa_dspace);
}

void
spa_update_dspace(spa_t *spa)
{
	spa->spa_dspace = metaslab_class_get_dspace(spa_normal_class(spa)) +
	    ddt_get_dedup_dspace(spa);
}

/*
 * Return the failure mode that has been set to this pool. The default
 * behavior will be to block all I/Os when a complete failure occurs.
 */
uint8_t
spa_get_failmode(spa_t *spa)
{
	return (spa->spa_failmode);
}

boolean_t
spa_suspended(spa_t *spa)
{
	return (spa->spa_suspended);
}

uint64_t
spa_version(spa_t *spa)
{
	return (spa->spa_ubsync.ub_version);
}

boolean_t
spa_deflate(spa_t *spa)
{
	return (spa->spa_deflate);
}

metaslab_class_t *
spa_normal_class(spa_t *spa)
{
	return (spa->spa_normal_class);
}

metaslab_class_t *
spa_log_class(spa_t *spa)
{
	return (spa->spa_log_class);
}

int
spa_max_replication(spa_t *spa)
{
	/*
	 * As of SPA_VERSION == SPA_VERSION_DITTO_BLOCKS, we are able to
	 * handle BPs with more than one DVA allocated.  Set our max
	 * replication level accordingly.
	 */
	if (spa_version(spa) < SPA_VERSION_DITTO_BLOCKS)
		return (1);
	return (MIN(SPA_DVAS_PER_BP, spa_max_replication_override));
}

int
spa_prev_software_version(spa_t *spa)
{
	return (spa->spa_prev_software_version);
}

uint64_t
dva_get_dsize_sync(spa_t *spa, const dva_t *dva)
{
	uint64_t asize = DVA_GET_ASIZE(dva);
	uint64_t dsize = asize;

	ASSERT(spa_config_held(spa, SCL_ALL, RW_READER) != 0);

	if (asize != 0 && spa->spa_deflate) {
		vdev_t *vd = vdev_lookup_top(spa, DVA_GET_VDEV(dva));
		dsize = (asize >> SPA_MINBLOCKSHIFT) * vd->vdev_deflate_ratio;
	}

	return (dsize);
}

uint64_t
bp_get_dsize_sync(spa_t *spa, const blkptr_t *bp)
{
	uint64_t dsize = 0;
	int d;

	for (d = 0; d < SPA_DVAS_PER_BP; d++)
		dsize += dva_get_dsize_sync(spa, &bp->blk_dva[d]);

	return (dsize);
}

uint64_t
bp_get_dsize(spa_t *spa, const blkptr_t *bp)
{
	uint64_t dsize = 0;
	int d;

	spa_config_enter(spa, SCL_VDEV, FTAG, RW_READER);

	for (d = 0; d < SPA_DVAS_PER_BP; d++)
		dsize += dva_get_dsize_sync(spa, &bp->blk_dva[d]);

	spa_config_exit(spa, SCL_VDEV, FTAG);

	return (dsize);
}

/*
 * ==========================================================================
 * Initialization and Termination
 * ==========================================================================
 */

static int
spa_name_compare(const void *a1, const void *a2)
{
	const spa_t *s1 = a1;
	const spa_t *s2 = a2;
	int s;

	s = strcmp(s1->spa_name, s2->spa_name);
	if (s > 0)
		return (1);
	if (s < 0)
		return (-1);
	return (0);
}

int
spa_busy(void)
{
	return (spa_active_count);
}

void
spa_boot_init(void)
{
	spa_config_load();
}

void
spa_init(int mode)
{
	mutex_init(&spa_namespace_lock, NULL, MUTEX_DEFAULT, NULL);
	mutex_init(&spa_spare_lock, NULL, MUTEX_DEFAULT, NULL);
	mutex_init(&spa_l2cache_lock, NULL, MUTEX_DEFAULT, NULL);
	cv_init(&spa_namespace_cv, NULL, CV_DEFAULT, NULL);

	avl_create(&spa_namespace_avl, spa_name_compare, sizeof (spa_t),
	    offsetof(spa_t, spa_avl));

	avl_create(&spa_spare_avl, spa_spare_compare, sizeof (spa_aux_t),
	    offsetof(spa_aux_t, aux_avl));

	avl_create(&spa_l2cache_avl, spa_l2cache_compare, sizeof (spa_aux_t),
	    offsetof(spa_aux_t, aux_avl));

	spa_mode_global = mode;

	refcount_init();
	unique_init();
	zio_init();
	dmu_init();
	zil_init();
	vdev_cache_stat_init();
	zfs_prop_init();
	zpool_prop_init();
	spa_config_load();
	l2arc_start();
}

void
spa_fini(void)
{
	l2arc_stop();

	spa_evict_all();

	vdev_cache_stat_fini();
	zil_fini();
	dmu_fini();
	zio_fini();
	unique_fini();
	refcount_fini();

	avl_destroy(&spa_namespace_avl);
	avl_destroy(&spa_spare_avl);
	avl_destroy(&spa_l2cache_avl);

	cv_destroy(&spa_namespace_cv);
	mutex_destroy(&spa_namespace_lock);
	mutex_destroy(&spa_spare_lock);
	mutex_destroy(&spa_l2cache_lock);
}

/*
 * Return whether this pool has slogs. No locking needed.
 * It's not a problem if the wrong answer is returned as it's only for
 * performance and not correctness
 */
boolean_t
spa_has_slogs(spa_t *spa)
{
	return (spa->spa_log_class->mc_rotor != NULL);
}

spa_log_state_t
spa_get_log_state(spa_t *spa)
{
	return (spa->spa_log_state);
}

void
spa_set_log_state(spa_t *spa, spa_log_state_t state)
{
	spa->spa_log_state = state;
}

boolean_t
spa_is_root(spa_t *spa)
{
	return (spa->spa_is_root);
}

boolean_t
spa_writeable(spa_t *spa)
{
	return (!!(spa->spa_mode & FWRITE));
}

int
spa_mode(spa_t *spa)
{
	return (spa->spa_mode);
}

<<<<<<< HEAD
#if defined(_KERNEL) && defined(HAVE_SPL)
/* Namespace manipulation */
EXPORT_SYMBOL(spa_lookup);
EXPORT_SYMBOL(spa_add);
EXPORT_SYMBOL(spa_remove);
EXPORT_SYMBOL(spa_next);

/* Refcount functions */
EXPORT_SYMBOL(spa_open_ref);
EXPORT_SYMBOL(spa_close);
EXPORT_SYMBOL(spa_refcount_zero);

/* Pool configuration lock */
EXPORT_SYMBOL(spa_config_tryenter);
EXPORT_SYMBOL(spa_config_enter);
EXPORT_SYMBOL(spa_config_exit);
EXPORT_SYMBOL(spa_config_held);

/* Pool vdev add/remove lock */
EXPORT_SYMBOL(spa_vdev_enter);
EXPORT_SYMBOL(spa_vdev_exit);

/* Pool vdev state change lock */
EXPORT_SYMBOL(spa_vdev_state_enter);
EXPORT_SYMBOL(spa_vdev_state_exit);

/* Accessor functions */
EXPORT_SYMBOL(spa_shutting_down);
EXPORT_SYMBOL(spa_get_dsl);
EXPORT_SYMBOL(spa_get_rootblkptr);
EXPORT_SYMBOL(spa_set_rootblkptr);
EXPORT_SYMBOL(spa_altroot);
EXPORT_SYMBOL(spa_sync_pass);
EXPORT_SYMBOL(spa_name);
EXPORT_SYMBOL(spa_guid);
EXPORT_SYMBOL(spa_last_synced_txg);
EXPORT_SYMBOL(spa_first_txg);
EXPORT_SYMBOL(spa_version);
EXPORT_SYMBOL(spa_state);
EXPORT_SYMBOL(spa_freeze_txg);
EXPORT_SYMBOL(spa_get_alloc);
EXPORT_SYMBOL(spa_get_space);
EXPORT_SYMBOL(spa_get_dspace);
EXPORT_SYMBOL(spa_get_asize);
EXPORT_SYMBOL(spa_max_replication);
EXPORT_SYMBOL(spa_get_failmode);
EXPORT_SYMBOL(spa_suspended);

/* Miscellaneous support routines */
EXPORT_SYMBOL(spa_rename);
EXPORT_SYMBOL(spa_guid_exists);
EXPORT_SYMBOL(spa_strdup);
EXPORT_SYMBOL(spa_strfree);
EXPORT_SYMBOL(spa_get_random);
EXPORT_SYMBOL(sprintf_blkptr);
EXPORT_SYMBOL(spa_freeze);
EXPORT_SYMBOL(spa_upgrade);
EXPORT_SYMBOL(spa_evict_all);
EXPORT_SYMBOL(spa_lookup_by_guid);
EXPORT_SYMBOL(spa_has_spare);
EXPORT_SYMBOL(bp_get_dasize);
EXPORT_SYMBOL(spa_has_slogs);
EXPORT_SYMBOL(spa_is_root);

EXPORT_SYMBOL(spa_namespace_lock);
#endif
=======
uint64_t
spa_bootfs(spa_t *spa)
{
	return (spa->spa_bootfs);
}

uint64_t
spa_delegation(spa_t *spa)
{
	return (spa->spa_delegation);
}

objset_t *
spa_meta_objset(spa_t *spa)
{
	return (spa->spa_meta_objset);
}

enum zio_checksum
spa_dedup_checksum(spa_t *spa)
{
	return (spa->spa_dedup_checksum);
}

/*
 * Reset pool scan stat per scan pass (or reboot).
 */
void
spa_scan_stat_init(spa_t *spa)
{
	/* data not stored on disk */
	spa->spa_scan_pass_start = gethrestime_sec();
	spa->spa_scan_pass_exam = 0;
	vdev_scan_stat_init(spa->spa_root_vdev);
}

/*
 * Get scan stats for zpool status reports
 */
int
spa_scan_get_stats(spa_t *spa, pool_scan_stat_t *ps)
{
	dsl_scan_t *scn = spa->spa_dsl_pool ? spa->spa_dsl_pool->dp_scan : NULL;

	if (scn == NULL || scn->scn_phys.scn_func == POOL_SCAN_NONE)
		return (ENOENT);
	bzero(ps, sizeof (pool_scan_stat_t));

	/* data stored on disk */
	ps->pss_func = scn->scn_phys.scn_func;
	ps->pss_start_time = scn->scn_phys.scn_start_time;
	ps->pss_end_time = scn->scn_phys.scn_end_time;
	ps->pss_to_examine = scn->scn_phys.scn_to_examine;
	ps->pss_examined = scn->scn_phys.scn_examined;
	ps->pss_to_process = scn->scn_phys.scn_to_process;
	ps->pss_processed = scn->scn_phys.scn_processed;
	ps->pss_errors = scn->scn_phys.scn_errors;
	ps->pss_state = scn->scn_phys.scn_state;

	/* data not stored on disk */
	ps->pss_pass_start = spa->spa_scan_pass_start;
	ps->pss_pass_exam = spa->spa_scan_pass_exam;

	return (0);
}
>>>>>>> 812761ea
<|MERGE_RESOLUTION|>--- conflicted
+++ resolved
@@ -1609,7 +1609,72 @@
 	return (spa->spa_mode);
 }
 
-<<<<<<< HEAD
+uint64_t
+spa_bootfs(spa_t *spa)
+{
+	return (spa->spa_bootfs);
+}
+
+uint64_t
+spa_delegation(spa_t *spa)
+{
+	return (spa->spa_delegation);
+}
+
+objset_t *
+spa_meta_objset(spa_t *spa)
+{
+	return (spa->spa_meta_objset);
+}
+
+enum zio_checksum
+spa_dedup_checksum(spa_t *spa)
+{
+	return (spa->spa_dedup_checksum);
+}
+
+/*
+ * Reset pool scan stat per scan pass (or reboot).
+ */
+void
+spa_scan_stat_init(spa_t *spa)
+{
+	/* data not stored on disk */
+	spa->spa_scan_pass_start = gethrestime_sec();
+	spa->spa_scan_pass_exam = 0;
+	vdev_scan_stat_init(spa->spa_root_vdev);
+}
+
+/*
+ * Get scan stats for zpool status reports
+ */
+int
+spa_scan_get_stats(spa_t *spa, pool_scan_stat_t *ps)
+{
+	dsl_scan_t *scn = spa->spa_dsl_pool ? spa->spa_dsl_pool->dp_scan : NULL;
+
+	if (scn == NULL || scn->scn_phys.scn_func == POOL_SCAN_NONE)
+		return (ENOENT);
+	bzero(ps, sizeof (pool_scan_stat_t));
+
+	/* data stored on disk */
+	ps->pss_func = scn->scn_phys.scn_func;
+	ps->pss_start_time = scn->scn_phys.scn_start_time;
+	ps->pss_end_time = scn->scn_phys.scn_end_time;
+	ps->pss_to_examine = scn->scn_phys.scn_to_examine;
+	ps->pss_examined = scn->scn_phys.scn_examined;
+	ps->pss_to_process = scn->scn_phys.scn_to_process;
+	ps->pss_processed = scn->scn_phys.scn_processed;
+	ps->pss_errors = scn->scn_phys.scn_errors;
+	ps->pss_state = scn->scn_phys.scn_state;
+
+	/* data not stored on disk */
+	ps->pss_pass_start = spa->spa_scan_pass_start;
+	ps->pss_pass_exam = spa->spa_scan_pass_exam;
+
+	return (0);
+}
+
 #if defined(_KERNEL) && defined(HAVE_SPL)
 /* Namespace manipulation */
 EXPORT_SYMBOL(spa_lookup);
@@ -1675,71 +1740,4 @@
 EXPORT_SYMBOL(spa_is_root);
 
 EXPORT_SYMBOL(spa_namespace_lock);
-#endif
-=======
-uint64_t
-spa_bootfs(spa_t *spa)
-{
-	return (spa->spa_bootfs);
-}
-
-uint64_t
-spa_delegation(spa_t *spa)
-{
-	return (spa->spa_delegation);
-}
-
-objset_t *
-spa_meta_objset(spa_t *spa)
-{
-	return (spa->spa_meta_objset);
-}
-
-enum zio_checksum
-spa_dedup_checksum(spa_t *spa)
-{
-	return (spa->spa_dedup_checksum);
-}
-
-/*
- * Reset pool scan stat per scan pass (or reboot).
- */
-void
-spa_scan_stat_init(spa_t *spa)
-{
-	/* data not stored on disk */
-	spa->spa_scan_pass_start = gethrestime_sec();
-	spa->spa_scan_pass_exam = 0;
-	vdev_scan_stat_init(spa->spa_root_vdev);
-}
-
-/*
- * Get scan stats for zpool status reports
- */
-int
-spa_scan_get_stats(spa_t *spa, pool_scan_stat_t *ps)
-{
-	dsl_scan_t *scn = spa->spa_dsl_pool ? spa->spa_dsl_pool->dp_scan : NULL;
-
-	if (scn == NULL || scn->scn_phys.scn_func == POOL_SCAN_NONE)
-		return (ENOENT);
-	bzero(ps, sizeof (pool_scan_stat_t));
-
-	/* data stored on disk */
-	ps->pss_func = scn->scn_phys.scn_func;
-	ps->pss_start_time = scn->scn_phys.scn_start_time;
-	ps->pss_end_time = scn->scn_phys.scn_end_time;
-	ps->pss_to_examine = scn->scn_phys.scn_to_examine;
-	ps->pss_examined = scn->scn_phys.scn_examined;
-	ps->pss_to_process = scn->scn_phys.scn_to_process;
-	ps->pss_processed = scn->scn_phys.scn_processed;
-	ps->pss_errors = scn->scn_phys.scn_errors;
-	ps->pss_state = scn->scn_phys.scn_state;
-
-	/* data not stored on disk */
-	ps->pss_pass_start = spa->spa_scan_pass_start;
-	ps->pss_pass_exam = spa->spa_scan_pass_exam;
-
-	return (0);
-}
->>>>>>> 812761ea
+#endif