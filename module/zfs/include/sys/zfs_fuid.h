/*
 * CDDL HEADER START
 *
 * The contents of this file are subject to the terms of the
 * Common Development and Distribution License (the "License").
 * You may not use this file except in compliance with the License.
 *
 * You can obtain a copy of the license at usr/src/OPENSOLARIS.LICENSE
 * or http://www.opensolaris.org/os/licensing.
 * See the License for the specific language governing permissions
 * and limitations under the License.
 *
 * When distributing Covered Code, include this CDDL HEADER in each
 * file and include the License file at usr/src/OPENSOLARIS.LICENSE.
 * If applicable, add the following below this CDDL HEADER, with the
 * fields enclosed by brackets "[]" replaced with your own identifying
 * information: Portions Copyright [yyyy] [name of copyright owner]
 *
 * CDDL HEADER END
 */
/*
 * Copyright 2009 Sun Microsystems, Inc.  All rights reserved.
 * Use is subject to license terms.
 */

#ifndef	_SYS_FS_ZFS_FUID_H
#define	_SYS_FS_ZFS_FUID_H

#ifdef _KERNEL
#include <sys/kidmap.h>
#include <sys/sid.h>
#include <sys/dmu.h>
#include <sys/zfs_vfsops.h>
#endif
#include <sys/avl.h>

#ifdef	__cplusplus
extern "C" {
#endif

typedef enum {
	ZFS_OWNER,
	ZFS_GROUP,
	ZFS_ACE_USER,
	ZFS_ACE_GROUP
} zfs_fuid_type_t;

/*
 * Estimate space needed for one more fuid table entry.
 * for now assume its current size + 1K
 */
#define	FUID_SIZE_ESTIMATE(z) ((z)->z_fuid_size + (SPA_MINBLOCKSIZE << 1))

#define	FUID_INDEX(x)	((x) >> 32)
#define	FUID_RID(x)	((x) & 0xffffffff)
#define	FUID_ENCODE(idx, rid) (((uint64_t)(idx) << 32) | (rid))
/*
 * FUIDs cause problems for the intent log
 * we need to replay the creation of the FUID,
 * but we can't count on the idmapper to be around
 * and during replay the FUID index may be different than
 * before.  Also, if an ACL has 100 ACEs and 12 different
 * domains we don't want to log 100 domain strings, but rather
 * just the unique 12.
 */

/*
 * The FUIDs in the log will index into
 * domain string table and the bottom half will be the rid.
 * Used for mapping ephemeral uid/gid during ACL setting to FUIDs
 */
typedef struct zfs_fuid {
	list_node_t 	z_next;
	uint64_t 	z_id;		/* uid/gid being converted to fuid */
	uint64_t	z_domidx;	/* index in AVL domain table */
	uint64_t	z_logfuid;	/* index for domain in log */
} zfs_fuid_t;

/* list of unique domains */
typedef struct zfs_fuid_domain {
	list_node_t	z_next;
	uint64_t	z_domidx;	/* AVL tree idx */
	const char	*z_domain;	/* domain string */
} zfs_fuid_domain_t;

/*
 * FUID information necessary for logging create, setattr, and setacl.
 */
typedef struct zfs_fuid_info {
	list_t	z_fuids;
	list_t	z_domains;
	uint64_t z_fuid_owner;
	uint64_t z_fuid_group;
	char **z_domain_table;  /* Used during replay */
	uint32_t z_fuid_cnt;	/* How many fuids in z_fuids */
	uint32_t z_domain_cnt;	/* How many domains */
	size_t	z_domain_str_sz; /* len of domain strings z_domain list */
} zfs_fuid_info_t;

#ifdef _KERNEL
#ifdef HAVE_ZPL
struct znode;
extern uid_t zfs_fuid_map_id(zfsvfs_t *, uint64_t, cred_t *, zfs_fuid_type_t);
extern void zfs_fuid_destroy(zfsvfs_t *);
extern uint64_t zfs_fuid_create_cred(zfsvfs_t *, zfs_fuid_type_t,
    cred_t *, zfs_fuid_info_t **);
extern uint64_t zfs_fuid_create(zfsvfs_t *, uint64_t, cred_t *, zfs_fuid_type_t,
    zfs_fuid_info_t **);
extern void zfs_fuid_map_ids(struct znode *zp, cred_t *cr,
    uid_t *uid, uid_t *gid);
extern zfs_fuid_info_t *zfs_fuid_info_alloc(void);
extern void zfs_fuid_info_free(zfs_fuid_info_t *);
extern boolean_t zfs_groupmember(zfsvfs_t *, uint64_t, cred_t *);
<<<<<<< HEAD
#endif /* HAVE_ZPL */
=======
void zfs_fuid_sync(zfsvfs_t *, dmu_tx_t *);
extern int zfs_fuid_find_by_domain(zfsvfs_t *, const char *domain,
    char **retdomain, boolean_t addok);
extern const char *zfs_fuid_find_by_idx(zfsvfs_t *zfsvfs, uint32_t idx);
extern void zfs_fuid_txhold(zfsvfs_t *zfsvfs, dmu_tx_t *tx);
>>>>>>> e3d05c97
#endif

char *zfs_fuid_idx_domain(avl_tree_t *, uint32_t);
void zfs_fuid_avl_tree_create(avl_tree_t *, avl_tree_t *);
uint64_t zfs_fuid_table_load(objset_t *, uint64_t, avl_tree_t *, avl_tree_t *);
void zfs_fuid_table_destroy(avl_tree_t *, avl_tree_t *);

#ifdef	__cplusplus
}
#endif

#endif	/* _SYS_FS_ZFS_FUID_H */<|MERGE_RESOLUTION|>--- conflicted
+++ resolved
@@ -111,15 +111,12 @@
 extern zfs_fuid_info_t *zfs_fuid_info_alloc(void);
 extern void zfs_fuid_info_free(zfs_fuid_info_t *);
 extern boolean_t zfs_groupmember(zfsvfs_t *, uint64_t, cred_t *);
-<<<<<<< HEAD
-#endif /* HAVE_ZPL */
-=======
 void zfs_fuid_sync(zfsvfs_t *, dmu_tx_t *);
 extern int zfs_fuid_find_by_domain(zfsvfs_t *, const char *domain,
     char **retdomain, boolean_t addok);
 extern const char *zfs_fuid_find_by_idx(zfsvfs_t *zfsvfs, uint32_t idx);
 extern void zfs_fuid_txhold(zfsvfs_t *zfsvfs, dmu_tx_t *tx);
->>>>>>> e3d05c97
+#endif /* HAVE_ZPL */
 #endif
 
 char *zfs_fuid_idx_domain(avl_tree_t *, uint32_t);
