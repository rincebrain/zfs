--- conflicted
+++ resolved
@@ -182,13 +182,8 @@
  * whose dnodes are in the same block.
  */
 static int
-<<<<<<< HEAD
-dmu_buf_hold_array_by_dnode(dnode_t *dn, uint64_t offset,
-    uint64_t length, int rd, void *tag, int *numbufsp, dmu_buf_t ***dbpp)
-=======
 dmu_buf_hold_array_by_dnode(dnode_t *dn, uint64_t offset, uint64_t length,
-    int read, void *tag, int *numbufsp, dmu_buf_t ***dbpp, uint32_t flags)
->>>>>>> 9babb374
+    int rd, void *tag, int *numbufsp, dmu_buf_t ***dbpp, uint32_t flags)
 {
 	dsl_pool_t *dp = NULL;
 	dmu_buf_t **dbp;
@@ -291,13 +286,8 @@
 	if (err)
 		return (err);
 
-<<<<<<< HEAD
 	err = dmu_buf_hold_array_by_dnode(dn, offset, length, rd, tag,
-	    numbufsp, dbpp);
-=======
-	err = dmu_buf_hold_array_by_dnode(dn, offset, length, read, tag,
 	    numbufsp, dbpp, DMU_READ_PREFETCH);
->>>>>>> 9babb374
 
 	dnode_rele(dn, FTAG);
 
@@ -311,13 +301,8 @@
 	dnode_t *dn = ((dmu_buf_impl_t *)db)->db_dnode;
 	int err;
 
-<<<<<<< HEAD
 	err = dmu_buf_hold_array_by_dnode(dn, offset, length, rd, tag,
-	    numbufsp, dbpp);
-=======
-	err = dmu_buf_hold_array_by_dnode(dn, offset, length, read, tag,
 	    numbufsp, dbpp, DMU_READ_PREFETCH);
->>>>>>> 9babb374
 
 	return (err);
 }
