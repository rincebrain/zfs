/*
 * CDDL HEADER START
 *
 * The contents of this file are subject to the terms of the
 * Common Development and Distribution License (the "License").
 * You may not use this file except in compliance with the License.
 *
 * You can obtain a copy of the license at usr/src/OPENSOLARIS.LICENSE
 * or http://www.opensolaris.org/os/licensing.
 * See the License for the specific language governing permissions
 * and limitations under the License.
 *
 * When distributing Covered Code, include this CDDL HEADER in each
 * file and include the License file at usr/src/OPENSOLARIS.LICENSE.
 * If applicable, add the following below this CDDL HEADER, with the
 * fields enclosed by brackets "[]" replaced with your own identifying
 * information: Portions Copyright [yyyy] [name of copyright owner]
 *
 * CDDL HEADER END
 */
/*
 * Copyright (c) 2005, 2010, Oracle and/or its affiliates. All rights reserved.
 */

#include <sys/dmu_objset.h>
#include <sys/dsl_dataset.h>
#include <sys/dsl_dir.h>
#include <sys/dsl_prop.h>
#include <sys/dsl_synctask.h>
#include <sys/dmu_traverse.h>
#include <sys/dmu_tx.h>
#include <sys/arc.h>
#include <sys/zio.h>
#include <sys/zap.h>
#include <sys/unique.h>
#include <sys/zfs_context.h>
#include <sys/zfs_ioctl.h>
#include <sys/spa.h>
#include <sys/zfs_znode.h>
#include <sys/zvol.h>
#include <sys/dsl_scan.h>
#include <sys/dsl_deadlist.h>

/*
 * Enable/disable prefetching of dedup-ed blocks which are going to be freed.
 */
int zfs_dedup_prefetch = 1;

static char *dsl_reaper = "the grim reaper";

static dsl_checkfunc_t dsl_dataset_destroy_begin_check;
static dsl_syncfunc_t dsl_dataset_destroy_begin_sync;
static dsl_syncfunc_t dsl_dataset_set_reservation_sync;

#define	SWITCH64(x, y) \
	{ \
		uint64_t __tmp = (x); \
		(x) = (y); \
		(y) = __tmp; \
	}

#define	DS_REF_MAX	(1ULL << 62)

#define	DSL_DEADLIST_BLOCKSIZE	SPA_MAXBLOCKSIZE

#define	DSL_DATASET_IS_DESTROYED(ds)	((ds)->ds_owner == dsl_reaper)


/*
 * Figure out how much of this delta should be propogated to the dsl_dir
 * layer.  If there's a refreservation, that space has already been
 * partially accounted for in our ancestors.
 */
static int64_t
parent_delta(dsl_dataset_t *ds, int64_t delta)
{
	uint64_t old_bytes, new_bytes;

	if (ds->ds_reserved == 0)
		return (delta);

	old_bytes = MAX(ds->ds_phys->ds_unique_bytes, ds->ds_reserved);
	new_bytes = MAX(ds->ds_phys->ds_unique_bytes + delta, ds->ds_reserved);

	ASSERT3U(ABS((int64_t)(new_bytes - old_bytes)), <=, ABS(delta));
	return (new_bytes - old_bytes);
}

void
dsl_dataset_block_born(dsl_dataset_t *ds, const blkptr_t *bp, dmu_tx_t *tx)
{
	int used, compressed, uncompressed;
	int64_t delta;

	used = bp_get_dasize(tx->tx_pool->dp_spa, bp);
	compressed = BP_GET_PSIZE(bp);
	uncompressed = BP_GET_UCSIZE(bp);

	dprintf_bp(bp, "ds=%p", ds);

	ASSERT(dmu_tx_is_syncing(tx));
	/* It could have been compressed away to nothing */
	if (BP_IS_HOLE(bp))
		return;
	ASSERT(BP_GET_TYPE(bp) != DMU_OT_NONE);
	ASSERT3U(BP_GET_TYPE(bp), <, DMU_OT_NUMTYPES);
	if (ds == NULL) {
		/*
		 * Account for the meta-objset space in its placeholder
		 * dsl_dir.
		 */
		ASSERT3U(compressed, ==, uncompressed); /* it's all metadata */
		dsl_dir_diduse_space(tx->tx_pool->dp_mos_dir, DD_USED_HEAD,
		    used, compressed, uncompressed, tx);
		dsl_dir_dirty(tx->tx_pool->dp_mos_dir, tx);
		return;
	}
	dmu_buf_will_dirty(ds->ds_dbuf, tx);

	mutex_enter(&ds->ds_dir->dd_lock);
	mutex_enter(&ds->ds_lock);
	delta = parent_delta(ds, used);
	ds->ds_phys->ds_used_bytes += used;
	ds->ds_phys->ds_compressed_bytes += compressed;
	ds->ds_phys->ds_uncompressed_bytes += uncompressed;
	ds->ds_phys->ds_unique_bytes += used;
	mutex_exit(&ds->ds_lock);
	dsl_dir_diduse_space(ds->ds_dir, DD_USED_HEAD, delta,
	    compressed, uncompressed, tx);
	dsl_dir_transfer_space(ds->ds_dir, used - delta,
	    DD_USED_REFRSRV, DD_USED_HEAD, tx);
	mutex_exit(&ds->ds_dir->dd_lock);
}

int
dsl_dataset_block_kill(dsl_dataset_t *ds, const blkptr_t *bp, dmu_tx_t *tx,
    boolean_t async)
{
	if (BP_IS_HOLE(bp))
		return (0);

	ASSERT(dmu_tx_is_syncing(tx));
	ASSERT(bp->blk_birth <= tx->tx_txg);

	int used = bp_get_dsize_sync(tx->tx_pool->dp_spa, bp);
	int compressed = BP_GET_PSIZE(bp);
	int uncompressed = BP_GET_UCSIZE(bp);

	ASSERT(used > 0);
	if (ds == NULL) {
		/*
		 * Account for the meta-objset space in its placeholder
		 * dataset.
		 */
		dsl_free(tx->tx_pool, tx->tx_txg, bp);

		dsl_dir_diduse_space(tx->tx_pool->dp_mos_dir, DD_USED_HEAD,
		    -used, -compressed, -uncompressed, tx);
		dsl_dir_dirty(tx->tx_pool->dp_mos_dir, tx);
		return (used);
	}
	ASSERT3P(tx->tx_pool, ==, ds->ds_dir->dd_pool);

	ASSERT(!dsl_dataset_is_snapshot(ds));
	dmu_buf_will_dirty(ds->ds_dbuf, tx);

	if (bp->blk_birth > ds->ds_phys->ds_prev_snap_txg) {
		int64_t delta;

		dprintf_bp(bp, "freeing ds=%llu", ds->ds_object);
		dsl_free(tx->tx_pool, tx->tx_txg, bp);

		mutex_enter(&ds->ds_dir->dd_lock);
		mutex_enter(&ds->ds_lock);
		ASSERT(ds->ds_phys->ds_unique_bytes >= used ||
		    !DS_UNIQUE_IS_ACCURATE(ds));
		delta = parent_delta(ds, -used);
		ds->ds_phys->ds_unique_bytes -= used;
		mutex_exit(&ds->ds_lock);
		dsl_dir_diduse_space(ds->ds_dir, DD_USED_HEAD,
		    delta, -compressed, -uncompressed, tx);
		dsl_dir_transfer_space(ds->ds_dir, -used - delta,
		    DD_USED_REFRSRV, DD_USED_HEAD, tx);
		mutex_exit(&ds->ds_dir->dd_lock);
	} else {
		dprintf_bp(bp, "putting on dead list: %s", "");
		if (async) {
			/*
			 * We are here as part of zio's write done callback,
			 * which means we're a zio interrupt thread.  We can't
			 * call dsl_deadlist_insert() now because it may block
			 * waiting for I/O.  Instead, put bp on the deferred
			 * queue and let dsl_pool_sync() finish the job.
			 */
			bplist_append(&ds->ds_pending_deadlist, bp);
		} else {
			dsl_deadlist_insert(&ds->ds_deadlist, bp, tx);
		}
		ASSERT3U(ds->ds_prev->ds_object, ==,
		    ds->ds_phys->ds_prev_snap_obj);
		ASSERT(ds->ds_prev->ds_phys->ds_num_children > 0);
		/* if (bp->blk_birth > prev prev snap txg) prev unique += bs */
		if (ds->ds_prev->ds_phys->ds_next_snap_obj ==
		    ds->ds_object && bp->blk_birth >
		    ds->ds_prev->ds_phys->ds_prev_snap_txg) {
			dmu_buf_will_dirty(ds->ds_prev->ds_dbuf, tx);
			mutex_enter(&ds->ds_prev->ds_lock);
			ds->ds_prev->ds_phys->ds_unique_bytes += used;
			mutex_exit(&ds->ds_prev->ds_lock);
		}
		if (bp->blk_birth > ds->ds_dir->dd_origin_txg) {
			dsl_dir_transfer_space(ds->ds_dir, used,
			    DD_USED_HEAD, DD_USED_SNAP, tx);
		}
	}
	mutex_enter(&ds->ds_lock);
	ASSERT3U(ds->ds_phys->ds_used_bytes, >=, used);
	ds->ds_phys->ds_used_bytes -= used;
	ASSERT3U(ds->ds_phys->ds_compressed_bytes, >=, compressed);
	ds->ds_phys->ds_compressed_bytes -= compressed;
	ASSERT3U(ds->ds_phys->ds_uncompressed_bytes, >=, uncompressed);
	ds->ds_phys->ds_uncompressed_bytes -= uncompressed;
	mutex_exit(&ds->ds_lock);

	return (used);
}

uint64_t
dsl_dataset_prev_snap_txg(dsl_dataset_t *ds)
{
	uint64_t trysnap = 0;

	if (ds == NULL)
		return (0);
	/*
	 * The snapshot creation could fail, but that would cause an
	 * incorrect FALSE return, which would only result in an
	 * overestimation of the amount of space that an operation would
	 * consume, which is OK.
	 *
	 * There's also a small window where we could miss a pending
	 * snapshot, because we could set the sync task in the quiescing
	 * phase.  So this should only be used as a guess.
	 */
	if (ds->ds_trysnap_txg >
	    spa_last_synced_txg(ds->ds_dir->dd_pool->dp_spa))
		trysnap = ds->ds_trysnap_txg;
	return (MAX(ds->ds_phys->ds_prev_snap_txg, trysnap));
}

boolean_t
dsl_dataset_block_freeable(dsl_dataset_t *ds, const blkptr_t *bp,
    uint64_t blk_birth)
{
	if (blk_birth <= dsl_dataset_prev_snap_txg(ds))
		return (B_FALSE);

	if (zfs_dedup_prefetch && bp && BP_GET_DEDUP(bp))
		ddt_prefetch(dsl_dataset_get_spa(ds), bp);

	return (B_TRUE);
}

/* ARGSUSED */
static void
dsl_dataset_evict(dmu_buf_t *db, void *dsv)
{
	dsl_dataset_t *ds = dsv;

	ASSERT(ds->ds_owner == NULL || DSL_DATASET_IS_DESTROYED(ds));

<<<<<<< HEAD
	/*
	 * XXX: Commented out because dsl_dataset_name() is called
	 * which references ds->ds_dir which it seems may be NULL.
	 * This is easily trigged with 'zfs destroy <pool>/<ds>.
	 *                   *
	 * dprintf_ds(ds, "evicting %s\n", "");
	 */

=======
>>>>>>> 812761ea
	unique_remove(ds->ds_fsid_guid);

	if (ds->ds_objset != NULL)
		dmu_objset_evict(ds->ds_objset);

	if (ds->ds_prev) {
		dsl_dataset_drop_ref(ds->ds_prev, ds);
		ds->ds_prev = NULL;
	}

	bplist_destroy(&ds->ds_pending_deadlist);
	if (db != NULL) {
		dsl_deadlist_close(&ds->ds_deadlist);
	} else {
		ASSERT(ds->ds_deadlist.dl_dbuf == NULL);
		ASSERT(!ds->ds_deadlist.dl_oldfmt);
	}
	if (ds->ds_dir)
		dsl_dir_close(ds->ds_dir, ds);

	ASSERT(!list_link_active(&ds->ds_synced_link));

	mutex_destroy(&ds->ds_lock);
	mutex_destroy(&ds->ds_recvlock);
	mutex_destroy(&ds->ds_opening_lock);
	rw_destroy(&ds->ds_rwlock);
	cv_destroy(&ds->ds_exclusive_cv);

	kmem_free(ds, sizeof (dsl_dataset_t));
}

static int
dsl_dataset_get_snapname(dsl_dataset_t *ds)
{
	dsl_dataset_phys_t *headphys;
	int err;
	dmu_buf_t *headdbuf;
	dsl_pool_t *dp = ds->ds_dir->dd_pool;
	objset_t *mos = dp->dp_meta_objset;

	if (ds->ds_snapname[0])
		return (0);
	if (ds->ds_phys->ds_next_snap_obj == 0)
		return (0);

	err = dmu_bonus_hold(mos, ds->ds_dir->dd_phys->dd_head_dataset_obj,
	    FTAG, &headdbuf);
	if (err)
		return (err);
	headphys = headdbuf->db_data;
	err = zap_value_search(dp->dp_meta_objset,
	    headphys->ds_snapnames_zapobj, ds->ds_object, 0, ds->ds_snapname);
	dmu_buf_rele(headdbuf, FTAG);
	return (err);
}

static int
dsl_dataset_snap_lookup(dsl_dataset_t *ds, const char *name, uint64_t *value)
{
	objset_t *mos = ds->ds_dir->dd_pool->dp_meta_objset;
	uint64_t snapobj = ds->ds_phys->ds_snapnames_zapobj;
	matchtype_t mt;
	int err;

	if (ds->ds_phys->ds_flags & DS_FLAG_CI_DATASET)
		mt = MT_FIRST;
	else
		mt = MT_EXACT;

	err = zap_lookup_norm(mos, snapobj, name, 8, 1,
	    value, mt, NULL, 0, NULL);
	if (err == ENOTSUP && mt == MT_FIRST)
		err = zap_lookup(mos, snapobj, name, 8, 1, value);
	return (err);
}

static int
dsl_dataset_snap_remove(dsl_dataset_t *ds, char *name, dmu_tx_t *tx)
{
	objset_t *mos = ds->ds_dir->dd_pool->dp_meta_objset;
	uint64_t snapobj = ds->ds_phys->ds_snapnames_zapobj;
	matchtype_t mt;
	int err;

	dsl_dir_snap_cmtime_update(ds->ds_dir);

	if (ds->ds_phys->ds_flags & DS_FLAG_CI_DATASET)
		mt = MT_FIRST;
	else
		mt = MT_EXACT;

	err = zap_remove_norm(mos, snapobj, name, mt, tx);
	if (err == ENOTSUP && mt == MT_FIRST)
		err = zap_remove(mos, snapobj, name, tx);
	return (err);
}

static int
dsl_dataset_get_ref(dsl_pool_t *dp, uint64_t dsobj, void *tag,
    dsl_dataset_t **dsp)
{
	objset_t *mos = dp->dp_meta_objset;
	dmu_buf_t *dbuf;
	dsl_dataset_t *ds;
	int err;

	ASSERT(RW_LOCK_HELD(&dp->dp_config_rwlock) ||
	    dsl_pool_sync_context(dp));

	err = dmu_bonus_hold(mos, dsobj, tag, &dbuf);
	if (err)
		return (err);
	ds = dmu_buf_get_user(dbuf);
	if (ds == NULL) {
		dsl_dataset_t *winner = NULL;

		ds = kmem_zalloc(sizeof (dsl_dataset_t), KM_SLEEP);
		ds->ds_dbuf = dbuf;
		ds->ds_object = dsobj;
		ds->ds_phys = dbuf->db_data;
		list_link_init(&ds->ds_synced_link);

		mutex_init(&ds->ds_lock, NULL, MUTEX_DEFAULT, NULL);
		mutex_init(&ds->ds_recvlock, NULL, MUTEX_DEFAULT, NULL);
		mutex_init(&ds->ds_opening_lock, NULL, MUTEX_DEFAULT, NULL);
		rw_init(&ds->ds_rwlock, NULL, RW_DEFAULT, NULL);
		cv_init(&ds->ds_exclusive_cv, NULL, CV_DEFAULT, NULL);

		bplist_create(&ds->ds_pending_deadlist);
		dsl_deadlist_open(&ds->ds_deadlist,
		    mos, ds->ds_phys->ds_deadlist_obj);

		if (err == 0) {
			err = dsl_dir_open_obj(dp,
			    ds->ds_phys->ds_dir_obj, NULL, ds, &ds->ds_dir);
		}
		if (err) {
			mutex_destroy(&ds->ds_lock);
			mutex_destroy(&ds->ds_recvlock);
			mutex_destroy(&ds->ds_opening_lock);
			rw_destroy(&ds->ds_rwlock);
			cv_destroy(&ds->ds_exclusive_cv);
			bplist_destroy(&ds->ds_pending_deadlist);
			dsl_deadlist_close(&ds->ds_deadlist);
			kmem_free(ds, sizeof (dsl_dataset_t));
			dmu_buf_rele(dbuf, tag);
			return (err);
		}

		if (!dsl_dataset_is_snapshot(ds)) {
			ds->ds_snapname[0] = '\0';
			if (ds->ds_phys->ds_prev_snap_obj) {
				err = dsl_dataset_get_ref(dp,
				    ds->ds_phys->ds_prev_snap_obj,
				    ds, &ds->ds_prev);
			}
		} else {
			if (zfs_flags & ZFS_DEBUG_SNAPNAMES)
				err = dsl_dataset_get_snapname(ds);
			if (err == 0 && ds->ds_phys->ds_userrefs_obj != 0) {
				err = zap_count(
				    ds->ds_dir->dd_pool->dp_meta_objset,
				    ds->ds_phys->ds_userrefs_obj,
				    &ds->ds_userrefs);
			}
		}

		if (err == 0 && !dsl_dataset_is_snapshot(ds)) {
			/*
			 * In sync context, we're called with either no lock
			 * or with the write lock.  If we're not syncing,
			 * we're always called with the read lock held.
			 */
			boolean_t need_lock =
			    !RW_WRITE_HELD(&dp->dp_config_rwlock) &&
			    dsl_pool_sync_context(dp);

			if (need_lock)
				rw_enter(&dp->dp_config_rwlock, RW_READER);

			err = dsl_prop_get_ds(ds,
			    "refreservation", sizeof (uint64_t), 1,
			    &ds->ds_reserved, NULL);
			if (err == 0) {
				err = dsl_prop_get_ds(ds,
				    "refquota", sizeof (uint64_t), 1,
				    &ds->ds_quota, NULL);
			}

			if (need_lock)
				rw_exit(&dp->dp_config_rwlock);
		} else {
			ds->ds_reserved = ds->ds_quota = 0;
		}

		if (err == 0) {
			winner = dmu_buf_set_user_ie(dbuf, ds, &ds->ds_phys,
			    dsl_dataset_evict);
		}
		if (err || winner) {
			bplist_destroy(&ds->ds_pending_deadlist);
			dsl_deadlist_close(&ds->ds_deadlist);
			if (ds->ds_prev)
				dsl_dataset_drop_ref(ds->ds_prev, ds);
			dsl_dir_close(ds->ds_dir, ds);
			mutex_destroy(&ds->ds_lock);
			mutex_destroy(&ds->ds_recvlock);
			mutex_destroy(&ds->ds_opening_lock);
			rw_destroy(&ds->ds_rwlock);
			cv_destroy(&ds->ds_exclusive_cv);
			kmem_free(ds, sizeof (dsl_dataset_t));
			if (err) {
				dmu_buf_rele(dbuf, tag);
				return (err);
			}
			ds = winner;
		} else {
			ds->ds_fsid_guid =
			    unique_insert(ds->ds_phys->ds_fsid_guid);
		}
	}
	ASSERT3P(ds->ds_dbuf, ==, dbuf);
	ASSERT3P(ds->ds_phys, ==, dbuf->db_data);
	ASSERT(ds->ds_phys->ds_prev_snap_obj != 0 ||
	    spa_version(dp->dp_spa) < SPA_VERSION_ORIGIN ||
	    dp->dp_origin_snap == NULL || ds == dp->dp_origin_snap);
	mutex_enter(&ds->ds_lock);
	if (!dsl_pool_sync_context(dp) && DSL_DATASET_IS_DESTROYED(ds)) {
		mutex_exit(&ds->ds_lock);
		dmu_buf_rele(ds->ds_dbuf, tag);
		return (ENOENT);
	}
	mutex_exit(&ds->ds_lock);
	*dsp = ds;
	return (0);
}

static int
dsl_dataset_hold_ref(dsl_dataset_t *ds, void *tag)
{
	dsl_pool_t *dp = ds->ds_dir->dd_pool;

	/*
	 * In syncing context we don't want the rwlock lock: there
	 * may be an existing writer waiting for sync phase to
	 * finish.  We don't need to worry about such writers, since
	 * sync phase is single-threaded, so the writer can't be
	 * doing anything while we are active.
	 */
	if (dsl_pool_sync_context(dp)) {
		ASSERT(!DSL_DATASET_IS_DESTROYED(ds));
		return (0);
	}

	/*
	 * Normal users will hold the ds_rwlock as a READER until they
	 * are finished (i.e., call dsl_dataset_rele()).  "Owners" will
	 * drop their READER lock after they set the ds_owner field.
	 *
	 * If the dataset is being destroyed, the destroy thread will
	 * obtain a WRITER lock for exclusive access after it's done its
	 * open-context work and then change the ds_owner to
	 * dsl_reaper once destruction is assured.  So threads
	 * may block here temporarily, until the "destructability" of
	 * the dataset is determined.
	 */
	ASSERT(!RW_WRITE_HELD(&dp->dp_config_rwlock));
	mutex_enter(&ds->ds_lock);
	while (!rw_tryenter(&ds->ds_rwlock, RW_READER)) {
		rw_exit(&dp->dp_config_rwlock);
		cv_wait(&ds->ds_exclusive_cv, &ds->ds_lock);
		if (DSL_DATASET_IS_DESTROYED(ds)) {
			mutex_exit(&ds->ds_lock);
			dsl_dataset_drop_ref(ds, tag);
			rw_enter(&dp->dp_config_rwlock, RW_READER);
			return (ENOENT);
		}
		/*
		 * The dp_config_rwlock lives above the ds_lock. And
		 * we need to check DSL_DATASET_IS_DESTROYED() while
		 * holding the ds_lock, so we have to drop and reacquire
		 * the ds_lock here.
		 */
		mutex_exit(&ds->ds_lock);
		rw_enter(&dp->dp_config_rwlock, RW_READER);
		mutex_enter(&ds->ds_lock);
	}
	mutex_exit(&ds->ds_lock);
	return (0);
}

int
dsl_dataset_hold_obj(dsl_pool_t *dp, uint64_t dsobj, void *tag,
    dsl_dataset_t **dsp)
{
	int err = dsl_dataset_get_ref(dp, dsobj, tag, dsp);

	if (err)
		return (err);
	return (dsl_dataset_hold_ref(*dsp, tag));
}

int
dsl_dataset_own_obj(dsl_pool_t *dp, uint64_t dsobj, boolean_t inconsistentok,
    void *tag, dsl_dataset_t **dsp)
{
	int err = dsl_dataset_hold_obj(dp, dsobj, tag, dsp);
	if (err)
		return (err);
	if (!dsl_dataset_tryown(*dsp, inconsistentok, tag)) {
		dsl_dataset_rele(*dsp, tag);
		*dsp = NULL;
		return (EBUSY);
	}
	return (0);
}

int
dsl_dataset_hold(const char *name, void *tag, dsl_dataset_t **dsp)
{
	dsl_dir_t *dd;
	dsl_pool_t *dp;
	const char *snapname;
	uint64_t obj;
	int err = 0;

	err = dsl_dir_open_spa(NULL, name, FTAG, &dd, &snapname);
	if (err)
		return (err);

	dp = dd->dd_pool;
	obj = dd->dd_phys->dd_head_dataset_obj;
	rw_enter(&dp->dp_config_rwlock, RW_READER);
	if (obj)
		err = dsl_dataset_get_ref(dp, obj, tag, dsp);
	else
		err = ENOENT;
	if (err)
		goto out;

	err = dsl_dataset_hold_ref(*dsp, tag);

	/* we may be looking for a snapshot */
	if (err == 0 && snapname != NULL) {
		dsl_dataset_t *ds = NULL;

		if (*snapname++ != '@') {
			dsl_dataset_rele(*dsp, tag);
			err = ENOENT;
			goto out;
		}

		dprintf("looking for snapshot '%s'\n", snapname);
		err = dsl_dataset_snap_lookup(*dsp, snapname, &obj);
		if (err == 0)
			err = dsl_dataset_get_ref(dp, obj, tag, &ds);
		dsl_dataset_rele(*dsp, tag);

		ASSERT3U((err == 0), ==, (ds != NULL));

		if (ds) {
			mutex_enter(&ds->ds_lock);
			if (ds->ds_snapname[0] == 0)
				(void) strlcpy(ds->ds_snapname, snapname,
				    sizeof (ds->ds_snapname));
			mutex_exit(&ds->ds_lock);
			err = dsl_dataset_hold_ref(ds, tag);
			*dsp = err ? NULL : ds;
		}
	}
out:
	rw_exit(&dp->dp_config_rwlock);
	dsl_dir_close(dd, FTAG);
	return (err);
}

int
dsl_dataset_own(const char *name, boolean_t inconsistentok,
    void *tag, dsl_dataset_t **dsp)
{
	int err = dsl_dataset_hold(name, tag, dsp);
	if (err)
		return (err);
	if (!dsl_dataset_tryown(*dsp, inconsistentok, tag)) {
		dsl_dataset_rele(*dsp, tag);
		return (EBUSY);
	}
	return (0);
}

void
dsl_dataset_name(dsl_dataset_t *ds, char *name)
{
	if (ds == NULL) {
		(void) strcpy(name, "mos");
	} else {
		dsl_dir_name(ds->ds_dir, name);
		VERIFY(0 == dsl_dataset_get_snapname(ds));
		if (ds->ds_snapname[0]) {
			(void) strcat(name, "@");
			/*
			 * We use a "recursive" mutex so that we
			 * can call dprintf_ds() with ds_lock held.
			 */
			if (!MUTEX_HELD(&ds->ds_lock)) {
				mutex_enter(&ds->ds_lock);
				(void) strcat(name, ds->ds_snapname);
				mutex_exit(&ds->ds_lock);
			} else {
				(void) strcat(name, ds->ds_snapname);
			}
		}
	}
}

static int
dsl_dataset_namelen(dsl_dataset_t *ds)
{
	int result;

	if (ds == NULL) {
		result = 3;	/* "mos" */
	} else {
		result = dsl_dir_namelen(ds->ds_dir);
		VERIFY(0 == dsl_dataset_get_snapname(ds));
		if (ds->ds_snapname[0]) {
			++result;	/* adding one for the @-sign */
			if (!MUTEX_HELD(&ds->ds_lock)) {
				mutex_enter(&ds->ds_lock);
				result += strlen(ds->ds_snapname);
				mutex_exit(&ds->ds_lock);
			} else {
				result += strlen(ds->ds_snapname);
			}
		}
	}

	return (result);
}

void
dsl_dataset_drop_ref(dsl_dataset_t *ds, void *tag)
{
	dmu_buf_rele(ds->ds_dbuf, tag);
}

void
dsl_dataset_rele(dsl_dataset_t *ds, void *tag)
{
	if (!dsl_pool_sync_context(ds->ds_dir->dd_pool)) {
		rw_exit(&ds->ds_rwlock);
	}
	dsl_dataset_drop_ref(ds, tag);
}

void
dsl_dataset_disown(dsl_dataset_t *ds, void *tag)
{
	ASSERT((ds->ds_owner == tag && ds->ds_dbuf) ||
	    (DSL_DATASET_IS_DESTROYED(ds) && ds->ds_dbuf == NULL));

	mutex_enter(&ds->ds_lock);
	ds->ds_owner = NULL;
	if (RW_WRITE_HELD(&ds->ds_rwlock)) {
		rw_exit(&ds->ds_rwlock);
		cv_broadcast(&ds->ds_exclusive_cv);
	}
	mutex_exit(&ds->ds_lock);
	if (ds->ds_dbuf)
		dsl_dataset_drop_ref(ds, tag);
	else
		dsl_dataset_evict(NULL, ds);
}

boolean_t
dsl_dataset_tryown(dsl_dataset_t *ds, boolean_t inconsistentok, void *tag)
{
	boolean_t gotit = FALSE;

	mutex_enter(&ds->ds_lock);
	if (ds->ds_owner == NULL &&
	    (!DS_IS_INCONSISTENT(ds) || inconsistentok)) {
		ds->ds_owner = tag;
		if (!dsl_pool_sync_context(ds->ds_dir->dd_pool))
			rw_exit(&ds->ds_rwlock);
		gotit = TRUE;
	}
	mutex_exit(&ds->ds_lock);
	return (gotit);
}

void
dsl_dataset_make_exclusive(dsl_dataset_t *ds, void *owner)
{
	ASSERT3P(owner, ==, ds->ds_owner);
	if (!RW_WRITE_HELD(&ds->ds_rwlock))
		rw_enter(&ds->ds_rwlock, RW_WRITER);
}

uint64_t
dsl_dataset_create_sync_dd(dsl_dir_t *dd, dsl_dataset_t *origin,
    uint64_t flags, dmu_tx_t *tx)
{
	dsl_pool_t *dp = dd->dd_pool;
	dmu_buf_t *dbuf;
	dsl_dataset_phys_t *dsphys;
	uint64_t dsobj;
	objset_t *mos = dp->dp_meta_objset;

	if (origin == NULL)
		origin = dp->dp_origin_snap;

	ASSERT(origin == NULL || origin->ds_dir->dd_pool == dp);
	ASSERT(origin == NULL || origin->ds_phys->ds_num_children > 0);
	ASSERT(dmu_tx_is_syncing(tx));
	ASSERT(dd->dd_phys->dd_head_dataset_obj == 0);

	dsobj = dmu_object_alloc(mos, DMU_OT_DSL_DATASET, 0,
	    DMU_OT_DSL_DATASET, sizeof (dsl_dataset_phys_t), tx);
	VERIFY(0 == dmu_bonus_hold(mos, dsobj, FTAG, &dbuf));
	dmu_buf_will_dirty(dbuf, tx);
	dsphys = dbuf->db_data;
	bzero(dsphys, sizeof (dsl_dataset_phys_t));
	dsphys->ds_dir_obj = dd->dd_object;
	dsphys->ds_flags = flags;
	dsphys->ds_fsid_guid = unique_create();
	(void) random_get_pseudo_bytes((void*)&dsphys->ds_guid,
	    sizeof (dsphys->ds_guid));
	dsphys->ds_snapnames_zapobj =
	    zap_create_norm(mos, U8_TEXTPREP_TOUPPER, DMU_OT_DSL_DS_SNAP_MAP,
	    DMU_OT_NONE, 0, tx);
	dsphys->ds_creation_time = gethrestime_sec();
	dsphys->ds_creation_txg = tx->tx_txg == TXG_INITIAL ? 1 : tx->tx_txg;

	if (origin == NULL) {
		dsphys->ds_deadlist_obj = dsl_deadlist_alloc(mos, tx);
	} else {
		dsl_dataset_t *ohds;

		dsphys->ds_prev_snap_obj = origin->ds_object;
		dsphys->ds_prev_snap_txg =
		    origin->ds_phys->ds_creation_txg;
		dsphys->ds_used_bytes =
		    origin->ds_phys->ds_used_bytes;
		dsphys->ds_compressed_bytes =
		    origin->ds_phys->ds_compressed_bytes;
		dsphys->ds_uncompressed_bytes =
		    origin->ds_phys->ds_uncompressed_bytes;
		dsphys->ds_bp = origin->ds_phys->ds_bp;
		dsphys->ds_flags |= origin->ds_phys->ds_flags;

		dmu_buf_will_dirty(origin->ds_dbuf, tx);
		origin->ds_phys->ds_num_children++;

		VERIFY3U(0, ==, dsl_dataset_hold_obj(dp,
		    origin->ds_dir->dd_phys->dd_head_dataset_obj, FTAG, &ohds));
		dsphys->ds_deadlist_obj = dsl_deadlist_clone(&ohds->ds_deadlist,
		    dsphys->ds_prev_snap_txg, dsphys->ds_prev_snap_obj, tx);
		dsl_dataset_rele(ohds, FTAG);

		if (spa_version(dp->dp_spa) >= SPA_VERSION_NEXT_CLONES) {
			if (origin->ds_phys->ds_next_clones_obj == 0) {
				origin->ds_phys->ds_next_clones_obj =
				    zap_create(mos,
				    DMU_OT_NEXT_CLONES, DMU_OT_NONE, 0, tx);
			}
			VERIFY(0 == zap_add_int(mos,
			    origin->ds_phys->ds_next_clones_obj,
			    dsobj, tx));
		}

		dmu_buf_will_dirty(dd->dd_dbuf, tx);
		dd->dd_phys->dd_origin_obj = origin->ds_object;
		if (spa_version(dp->dp_spa) >= SPA_VERSION_DIR_CLONES) {
			if (origin->ds_dir->dd_phys->dd_clones == 0) {
				dmu_buf_will_dirty(origin->ds_dir->dd_dbuf, tx);
				origin->ds_dir->dd_phys->dd_clones =
				    zap_create(mos,
				    DMU_OT_DSL_CLONES, DMU_OT_NONE, 0, tx);
			}
			VERIFY3U(0, ==, zap_add_int(mos,
			    origin->ds_dir->dd_phys->dd_clones, dsobj, tx));
		}
	}

	if (spa_version(dp->dp_spa) >= SPA_VERSION_UNIQUE_ACCURATE)
		dsphys->ds_flags |= DS_FLAG_UNIQUE_ACCURATE;

	dmu_buf_rele(dbuf, FTAG);

	dmu_buf_will_dirty(dd->dd_dbuf, tx);
	dd->dd_phys->dd_head_dataset_obj = dsobj;

	return (dsobj);
}

uint64_t
dsl_dataset_create_sync(dsl_dir_t *pdd, const char *lastname,
    dsl_dataset_t *origin, uint64_t flags, cred_t *cr, dmu_tx_t *tx)
{
	dsl_pool_t *dp = pdd->dd_pool;
	uint64_t dsobj, ddobj;
	dsl_dir_t *dd;

	ASSERT(lastname[0] != '@');

	ddobj = dsl_dir_create_sync(dp, pdd, lastname, tx);
	VERIFY(0 == dsl_dir_open_obj(dp, ddobj, lastname, FTAG, &dd));

	dsobj = dsl_dataset_create_sync_dd(dd, origin, flags, tx);

	dsl_deleg_set_create_perms(dd, tx, cr);

	dsl_dir_close(dd, FTAG);

	return (dsobj);
}

struct destroyarg {
	dsl_sync_task_group_t *dstg;
	char *snapname;
	char *failed;
	boolean_t defer;
};

static int
dsl_snapshot_destroy_one(const char *name, void *arg)
{
	struct destroyarg *da = arg;
	dsl_dataset_t *ds;
	int err;
	char *dsname;

	dsname = kmem_asprintf("%s@%s", name, da->snapname);
	err = dsl_dataset_own(dsname, B_TRUE, da->dstg, &ds);
	strfree(dsname);
	if (err == 0) {
		struct dsl_ds_destroyarg *dsda;

		dsl_dataset_make_exclusive(ds, da->dstg);
		dsda = kmem_zalloc(sizeof (struct dsl_ds_destroyarg), KM_SLEEP);
		dsda->ds = ds;
		dsda->defer = da->defer;
		dsl_sync_task_create(da->dstg, dsl_dataset_destroy_check,
		    dsl_dataset_destroy_sync, dsda, da->dstg, 0);
	} else if (err == ENOENT) {
		err = 0;
	} else {
		(void) strcpy(da->failed, name);
	}
	return (err);
}

/*
 * Destroy 'snapname' in all descendants of 'fsname'.
 */
#pragma weak dmu_snapshots_destroy = dsl_snapshots_destroy
int
dsl_snapshots_destroy(char *fsname, char *snapname, boolean_t defer)
{
	int err;
	struct destroyarg da;
	dsl_sync_task_t *dst;
	spa_t *spa;

	err = spa_open(fsname, &spa, FTAG);
	if (err)
		return (err);
	da.dstg = dsl_sync_task_group_create(spa_get_dsl(spa));
	da.snapname = snapname;
	da.failed = fsname;
	da.defer = defer;

	err = dmu_objset_find(fsname,
	    dsl_snapshot_destroy_one, &da, DS_FIND_CHILDREN);

	if (err == 0)
		err = dsl_sync_task_group_wait(da.dstg);

	for (dst = list_head(&da.dstg->dstg_tasks); dst;
	    dst = list_next(&da.dstg->dstg_tasks, dst)) {
		struct dsl_ds_destroyarg *dsda = dst->dst_arg1;
		dsl_dataset_t *ds = dsda->ds;

		/*
		 * Return the file system name that triggered the error
		 */
		if (dst->dst_err) {
			dsl_dataset_name(ds, fsname);
			*strchr(fsname, '@') = '\0';
		}
		ASSERT3P(dsda->rm_origin, ==, NULL);
		dsl_dataset_disown(ds, da.dstg);
		kmem_free(dsda, sizeof (struct dsl_ds_destroyarg));
	}

	dsl_sync_task_group_destroy(da.dstg);
	spa_close(spa, FTAG);
	return (err);
}

static boolean_t
dsl_dataset_might_destroy_origin(dsl_dataset_t *ds)
{
	boolean_t might_destroy = B_FALSE;

	mutex_enter(&ds->ds_lock);
	if (ds->ds_phys->ds_num_children == 2 && ds->ds_userrefs == 0 &&
	    DS_IS_DEFER_DESTROY(ds))
		might_destroy = B_TRUE;
	mutex_exit(&ds->ds_lock);

	return (might_destroy);
}

/*
 * If we're removing a clone, and these three conditions are true:
 *	1) the clone's origin has no other children
 *	2) the clone's origin has no user references
 *	3) the clone's origin has been marked for deferred destruction
 * Then, prepare to remove the origin as part of this sync task group.
 */
static int
dsl_dataset_origin_rm_prep(struct dsl_ds_destroyarg *dsda, void *tag)
{
	dsl_dataset_t *ds = dsda->ds;
	dsl_dataset_t *origin = ds->ds_prev;

	if (dsl_dataset_might_destroy_origin(origin)) {
		char *name;
		int namelen;
		int error;

		namelen = dsl_dataset_namelen(origin) + 1;
		name = kmem_alloc(namelen, KM_SLEEP);
		dsl_dataset_name(origin, name);
#ifdef _KERNEL
		error = zfs_unmount_snap(name, NULL);
		if (error) {
			kmem_free(name, namelen);
			return (error);
		}
#endif
		error = dsl_dataset_own(name, B_TRUE, tag, &origin);
		kmem_free(name, namelen);
		if (error)
			return (error);
		dsda->rm_origin = origin;
		dsl_dataset_make_exclusive(origin, tag);
	}

	return (0);
}

/*
 * ds must be opened as OWNER.  On return (whether successful or not),
 * ds will be closed and caller can no longer dereference it.
 */
int
dsl_dataset_destroy(dsl_dataset_t *ds, void *tag, boolean_t defer)
{
	int err;
	dsl_sync_task_group_t *dstg;
	objset_t *os;
	dsl_dir_t *dd;
	uint64_t obj;
	struct dsl_ds_destroyarg dsda = { 0 };
	dsl_dataset_t dummy_ds = { 0 };

	dsda.ds = ds;

	if (dsl_dataset_is_snapshot(ds)) {
		/* Destroying a snapshot is simpler */
		dsl_dataset_make_exclusive(ds, tag);

		dsda.defer = defer;
		err = dsl_sync_task_do(ds->ds_dir->dd_pool,
		    dsl_dataset_destroy_check, dsl_dataset_destroy_sync,
		    &dsda, tag, 0);
		ASSERT3P(dsda.rm_origin, ==, NULL);
		goto out;
	} else if (defer) {
		err = EINVAL;
		goto out;
	}

	dd = ds->ds_dir;
	dummy_ds.ds_dir = dd;
	dummy_ds.ds_object = ds->ds_object;

	/*
	 * Check for errors and mark this ds as inconsistent, in
	 * case we crash while freeing the objects.
	 */
	err = dsl_sync_task_do(dd->dd_pool, dsl_dataset_destroy_begin_check,
	    dsl_dataset_destroy_begin_sync, ds, NULL, 0);
	if (err)
		goto out;

	err = dmu_objset_from_ds(ds, &os);
	if (err)
		goto out;

	/*
	 * remove the objects in open context, so that we won't
	 * have too much to do in syncing context.
	 */
	for (obj = 0; err == 0; err = dmu_object_next(os, &obj, FALSE,
	    ds->ds_phys->ds_prev_snap_txg)) {
		/*
		 * Ignore errors, if there is not enough disk space
		 * we will deal with it in dsl_dataset_destroy_sync().
		 */
		(void) dmu_free_object(os, obj);
	}

	/*
	 * We need to sync out all in-flight IO before we try to evict
	 * (the dataset evict func is trying to clear the cached entries
	 * for this dataset in the ARC).
	 */
	txg_wait_synced(dd->dd_pool, 0);

	/*
	 * If we managed to free all the objects in open
	 * context, the user space accounting should be zero.
	 */
	if (ds->ds_phys->ds_bp.blk_fill == 0 &&
	    dmu_objset_userused_enabled(os)) {
		ASSERTV(uint64_t count);
		ASSERT(zap_count(os, DMU_USERUSED_OBJECT, &count) != 0 ||
		    count == 0);
		ASSERT(zap_count(os, DMU_GROUPUSED_OBJECT, &count) != 0 ||
		    count == 0);
	}

	if (err != ESRCH)
		goto out;

	rw_enter(&dd->dd_pool->dp_config_rwlock, RW_READER);
	err = dsl_dir_open_obj(dd->dd_pool, dd->dd_object, NULL, FTAG, &dd);
	rw_exit(&dd->dd_pool->dp_config_rwlock);

	if (err)
		goto out;

	/*
	 * Blow away the dsl_dir + head dataset.
	 */
	dsl_dataset_make_exclusive(ds, tag);
	/*
	 * If we're removing a clone, we might also need to remove its
	 * origin.
	 */
	do {
		dsda.need_prep = B_FALSE;
		if (dsl_dir_is_clone(dd)) {
			err = dsl_dataset_origin_rm_prep(&dsda, tag);
			if (err) {
				dsl_dir_close(dd, FTAG);
				goto out;
			}
		}

		dstg = dsl_sync_task_group_create(ds->ds_dir->dd_pool);
		dsl_sync_task_create(dstg, dsl_dataset_destroy_check,
		    dsl_dataset_destroy_sync, &dsda, tag, 0);
		dsl_sync_task_create(dstg, dsl_dir_destroy_check,
		    dsl_dir_destroy_sync, &dummy_ds, FTAG, 0);
		err = dsl_sync_task_group_wait(dstg);
		dsl_sync_task_group_destroy(dstg);

		/*
		 * We could be racing against 'zfs release' or 'zfs destroy -d'
		 * on the origin snap, in which case we can get EBUSY if we
		 * needed to destroy the origin snap but were not ready to
		 * do so.
		 */
		if (dsda.need_prep) {
			ASSERT(err == EBUSY);
			ASSERT(dsl_dir_is_clone(dd));
			ASSERT(dsda.rm_origin == NULL);
		}
	} while (dsda.need_prep);

	if (dsda.rm_origin != NULL)
		dsl_dataset_disown(dsda.rm_origin, tag);

	/* if it is successful, dsl_dir_destroy_sync will close the dd */
	if (err)
		dsl_dir_close(dd, FTAG);
out:
	dsl_dataset_disown(ds, tag);
	return (err);
}

blkptr_t *
dsl_dataset_get_blkptr(dsl_dataset_t *ds)
{
	return (&ds->ds_phys->ds_bp);
}

void
dsl_dataset_set_blkptr(dsl_dataset_t *ds, blkptr_t *bp, dmu_tx_t *tx)
{
	ASSERT(dmu_tx_is_syncing(tx));
	/* If it's the meta-objset, set dp_meta_rootbp */
	if (ds == NULL) {
		tx->tx_pool->dp_meta_rootbp = *bp;
	} else {
		dmu_buf_will_dirty(ds->ds_dbuf, tx);
		ds->ds_phys->ds_bp = *bp;
	}
}

spa_t *
dsl_dataset_get_spa(dsl_dataset_t *ds)
{
	return (ds->ds_dir->dd_pool->dp_spa);
}

void
dsl_dataset_dirty(dsl_dataset_t *ds, dmu_tx_t *tx)
{
	dsl_pool_t *dp;

	if (ds == NULL) /* this is the meta-objset */
		return;

	ASSERT(ds->ds_objset != NULL);

	if (ds->ds_phys->ds_next_snap_obj != 0)
		panic("dirtying snapshot!");

	dp = ds->ds_dir->dd_pool;

	if (txg_list_add(&dp->dp_dirty_datasets, ds, tx->tx_txg) == 0) {
		/* up the hold count until we can be written out */
		dmu_buf_add_ref(ds->ds_dbuf, ds);
	}
}

/*
 * The unique space in the head dataset can be calculated by subtracting
 * the space used in the most recent snapshot, that is still being used
 * in this file system, from the space currently in use.  To figure out
 * the space in the most recent snapshot still in use, we need to take
 * the total space used in the snapshot and subtract out the space that
 * has been freed up since the snapshot was taken.
 */
static void
dsl_dataset_recalc_head_uniq(dsl_dataset_t *ds)
{
	uint64_t mrs_used;
	uint64_t dlused, dlcomp, dluncomp;

	ASSERT(!dsl_dataset_is_snapshot(ds));

	if (ds->ds_phys->ds_prev_snap_obj != 0)
		mrs_used = ds->ds_prev->ds_phys->ds_used_bytes;
	else
		mrs_used = 0;

	dsl_deadlist_space(&ds->ds_deadlist, &dlused, &dlcomp, &dluncomp);

	ASSERT3U(dlused, <=, mrs_used);
	ds->ds_phys->ds_unique_bytes =
	    ds->ds_phys->ds_used_bytes - (mrs_used - dlused);

	if (spa_version(ds->ds_dir->dd_pool->dp_spa) >=
	    SPA_VERSION_UNIQUE_ACCURATE)
		ds->ds_phys->ds_flags |= DS_FLAG_UNIQUE_ACCURATE;
}

struct killarg {
	dsl_dataset_t *ds;
	dmu_tx_t *tx;
};

/* ARGSUSED */
static int
kill_blkptr(spa_t *spa, zilog_t *zilog, const blkptr_t *bp, arc_buf_t *pbuf,
    const zbookmark_t *zb, const dnode_phys_t *dnp, void *arg)
{
	struct killarg *ka = arg;
	dmu_tx_t *tx = ka->tx;

	if (bp == NULL)
		return (0);

	if (zb->zb_level == ZB_ZIL_LEVEL) {
		ASSERT(zilog != NULL);
		/*
		 * It's a block in the intent log.  It has no
		 * accounting, so just free it.
		 */
		dsl_free(ka->tx->tx_pool, ka->tx->tx_txg, bp);
	} else {
		ASSERT(zilog == NULL);
		ASSERT3U(bp->blk_birth, >, ka->ds->ds_phys->ds_prev_snap_txg);
		(void) dsl_dataset_block_kill(ka->ds, bp, tx, B_FALSE);
	}

	return (0);
}

/* ARGSUSED */
static int
dsl_dataset_destroy_begin_check(void *arg1, void *arg2, dmu_tx_t *tx)
{
	dsl_dataset_t *ds = arg1;
	objset_t *mos = ds->ds_dir->dd_pool->dp_meta_objset;
	uint64_t count;
	int err;

	/*
	 * Can't delete a head dataset if there are snapshots of it.
	 * (Except if the only snapshots are from the branch we cloned
	 * from.)
	 */
	if (ds->ds_prev != NULL &&
	    ds->ds_prev->ds_phys->ds_next_snap_obj == ds->ds_object)
		return (EBUSY);

	/*
	 * This is really a dsl_dir thing, but check it here so that
	 * we'll be less likely to leave this dataset inconsistent &
	 * nearly destroyed.
	 */
	err = zap_count(mos, ds->ds_dir->dd_phys->dd_child_dir_zapobj, &count);
	if (err)
		return (err);
	if (count != 0)
		return (EEXIST);

	return (0);
}

/* ARGSUSED */
static void
dsl_dataset_destroy_begin_sync(void *arg1, void *arg2, dmu_tx_t *tx)
{
	dsl_dataset_t *ds = arg1;
	dsl_pool_t *dp = ds->ds_dir->dd_pool;

	/* Mark it as inconsistent on-disk, in case we crash */
	dmu_buf_will_dirty(ds->ds_dbuf, tx);
	ds->ds_phys->ds_flags |= DS_FLAG_INCONSISTENT;

	spa_history_log_internal(LOG_DS_DESTROY_BEGIN, dp->dp_spa, tx,
	    "dataset = %llu", ds->ds_object);
}

static int
dsl_dataset_origin_check(struct dsl_ds_destroyarg *dsda, void *tag,
    dmu_tx_t *tx)
{
	dsl_dataset_t *ds = dsda->ds;
	dsl_dataset_t *ds_prev = ds->ds_prev;

	if (dsl_dataset_might_destroy_origin(ds_prev)) {
		struct dsl_ds_destroyarg ndsda = {0};

		/*
		 * If we're not prepared to remove the origin, don't remove
		 * the clone either.
		 */
		if (dsda->rm_origin == NULL) {
			dsda->need_prep = B_TRUE;
			return (EBUSY);
		}

		ndsda.ds = ds_prev;
		ndsda.is_origin_rm = B_TRUE;
		return (dsl_dataset_destroy_check(&ndsda, tag, tx));
	}

	/*
	 * If we're not going to remove the origin after all,
	 * undo the open context setup.
	 */
	if (dsda->rm_origin != NULL) {
		dsl_dataset_disown(dsda->rm_origin, tag);
		dsda->rm_origin = NULL;
	}

	return (0);
}

/* ARGSUSED */
int
dsl_dataset_destroy_check(void *arg1, void *arg2, dmu_tx_t *tx)
{
	struct dsl_ds_destroyarg *dsda = arg1;
	dsl_dataset_t *ds = dsda->ds;

	/* we have an owner hold, so noone else can destroy us */
	ASSERT(!DSL_DATASET_IS_DESTROYED(ds));

	/*
	 * Only allow deferred destroy on pools that support it.
	 * NOTE: deferred destroy is only supported on snapshots.
	 */
	if (dsda->defer) {
		if (spa_version(ds->ds_dir->dd_pool->dp_spa) <
		    SPA_VERSION_USERREFS)
			return (ENOTSUP);
		ASSERT(dsl_dataset_is_snapshot(ds));
		return (0);
	}

	/*
	 * Can't delete a head dataset if there are snapshots of it.
	 * (Except if the only snapshots are from the branch we cloned
	 * from.)
	 */
	if (ds->ds_prev != NULL &&
	    ds->ds_prev->ds_phys->ds_next_snap_obj == ds->ds_object)
		return (EBUSY);

	/*
	 * If we made changes this txg, traverse_dsl_dataset won't find
	 * them.  Try again.
	 */
	if (ds->ds_phys->ds_bp.blk_birth >= tx->tx_txg)
		return (EAGAIN);

	if (dsl_dataset_is_snapshot(ds)) {
		/*
		 * If this snapshot has an elevated user reference count,
		 * we can't destroy it yet.
		 */
		if (ds->ds_userrefs > 0 && !dsda->releasing)
			return (EBUSY);

		mutex_enter(&ds->ds_lock);
		/*
		 * Can't delete a branch point. However, if we're destroying
		 * a clone and removing its origin due to it having a user
		 * hold count of 0 and having been marked for deferred destroy,
		 * it's OK for the origin to have a single clone.
		 */
		if (ds->ds_phys->ds_num_children >
		    (dsda->is_origin_rm ? 2 : 1)) {
			mutex_exit(&ds->ds_lock);
			return (EEXIST);
		}
		mutex_exit(&ds->ds_lock);
	} else if (dsl_dir_is_clone(ds->ds_dir)) {
		return (dsl_dataset_origin_check(dsda, arg2, tx));
	}

	/* XXX we should do some i/o error checking... */
	return (0);
}

struct refsarg {
	kmutex_t lock;
	boolean_t gone;
	kcondvar_t cv;
};

/* ARGSUSED */
static void
dsl_dataset_refs_gone(dmu_buf_t *db, void *argv)
{
	struct refsarg *arg = argv;

	mutex_enter(&arg->lock);
	arg->gone = TRUE;
	cv_signal(&arg->cv);
	mutex_exit(&arg->lock);
}

static void
dsl_dataset_drain_refs(dsl_dataset_t *ds, void *tag)
{
	struct refsarg arg;

	mutex_init(&arg.lock, NULL, MUTEX_DEFAULT, NULL);
	cv_init(&arg.cv, NULL, CV_DEFAULT, NULL);
	arg.gone = FALSE;
	(void) dmu_buf_update_user(ds->ds_dbuf, ds, &arg, &ds->ds_phys,
	    dsl_dataset_refs_gone);
	dmu_buf_rele(ds->ds_dbuf, tag);
	mutex_enter(&arg.lock);
	while (!arg.gone)
		cv_wait(&arg.cv, &arg.lock);
	ASSERT(arg.gone);
	mutex_exit(&arg.lock);
	ds->ds_dbuf = NULL;
	ds->ds_phys = NULL;
	mutex_destroy(&arg.lock);
	cv_destroy(&arg.cv);
}

static void
remove_from_next_clones(dsl_dataset_t *ds, uint64_t obj, dmu_tx_t *tx)
{
	objset_t *mos = ds->ds_dir->dd_pool->dp_meta_objset;
	uint64_t count;
	int err;

	ASSERT(ds->ds_phys->ds_num_children >= 2);
	err = zap_remove_int(mos, ds->ds_phys->ds_next_clones_obj, obj, tx);
	/*
	 * The err should not be ENOENT, but a bug in a previous version
	 * of the code could cause upgrade_clones_cb() to not set
	 * ds_next_snap_obj when it should, leading to a missing entry.
	 * If we knew that the pool was created after
	 * SPA_VERSION_NEXT_CLONES, we could assert that it isn't
	 * ENOENT.  However, at least we can check that we don't have
	 * too many entries in the next_clones_obj even after failing to
	 * remove this one.
	 */
	if (err != ENOENT) {
		VERIFY3U(err, ==, 0);
	}
	ASSERT3U(0, ==, zap_count(mos, ds->ds_phys->ds_next_clones_obj,
	    &count));
	ASSERT3U(count, <=, ds->ds_phys->ds_num_children - 2);
}

static void
dsl_dataset_remove_clones_key(dsl_dataset_t *ds, uint64_t mintxg, dmu_tx_t *tx)
{
	objset_t *mos = ds->ds_dir->dd_pool->dp_meta_objset;
	zap_cursor_t zc;
	zap_attribute_t za;

	/*
	 * If it is the old version, dd_clones doesn't exist so we can't
	 * find the clones, but deadlist_remove_key() is a no-op so it
	 * doesn't matter.
	 */
	if (ds->ds_dir->dd_phys->dd_clones == 0)
		return;

	for (zap_cursor_init(&zc, mos, ds->ds_dir->dd_phys->dd_clones);
	    zap_cursor_retrieve(&zc, &za) == 0;
	    zap_cursor_advance(&zc)) {
		dsl_dataset_t *clone;

		VERIFY3U(0, ==, dsl_dataset_hold_obj(ds->ds_dir->dd_pool,
		    za.za_first_integer, FTAG, &clone));
		if (clone->ds_dir->dd_origin_txg > mintxg) {
			dsl_deadlist_remove_key(&clone->ds_deadlist,
			    mintxg, tx);
			dsl_dataset_remove_clones_key(clone, mintxg, tx);
		}
		dsl_dataset_rele(clone, FTAG);
	}
	zap_cursor_fini(&zc);
}

struct process_old_arg {
	dsl_dataset_t *ds;
	dsl_dataset_t *ds_prev;
	boolean_t after_branch_point;
	zio_t *pio;
	uint64_t used, comp, uncomp;
};

static int
process_old_cb(void *arg, const blkptr_t *bp, dmu_tx_t *tx)
{
	struct process_old_arg *poa = arg;
	dsl_pool_t *dp = poa->ds->ds_dir->dd_pool;

	if (bp->blk_birth <= poa->ds->ds_phys->ds_prev_snap_txg) {
		dsl_deadlist_insert(&poa->ds->ds_deadlist, bp, tx);
		if (poa->ds_prev && !poa->after_branch_point &&
		    bp->blk_birth >
		    poa->ds_prev->ds_phys->ds_prev_snap_txg) {
			poa->ds_prev->ds_phys->ds_unique_bytes +=
			    bp_get_dsize_sync(dp->dp_spa, bp);
		}
	} else {
		poa->used += bp_get_dsize_sync(dp->dp_spa, bp);
		poa->comp += BP_GET_PSIZE(bp);
		poa->uncomp += BP_GET_UCSIZE(bp);
		dsl_free_sync(poa->pio, dp, tx->tx_txg, bp);
	}
	return (0);
}

static void
process_old_deadlist(dsl_dataset_t *ds, dsl_dataset_t *ds_prev,
    dsl_dataset_t *ds_next, boolean_t after_branch_point, dmu_tx_t *tx)
{
	struct process_old_arg poa = { 0 };
	dsl_pool_t *dp = ds->ds_dir->dd_pool;
	objset_t *mos = dp->dp_meta_objset;

	ASSERT(ds->ds_deadlist.dl_oldfmt);
	ASSERT(ds_next->ds_deadlist.dl_oldfmt);

	poa.ds = ds;
	poa.ds_prev = ds_prev;
	poa.after_branch_point = after_branch_point;
	poa.pio = zio_root(dp->dp_spa, NULL, NULL, ZIO_FLAG_MUSTSUCCEED);
	VERIFY3U(0, ==, bpobj_iterate(&ds_next->ds_deadlist.dl_bpobj,
	    process_old_cb, &poa, tx));
	VERIFY3U(zio_wait(poa.pio), ==, 0);
	ASSERT3U(poa.used, ==, ds->ds_phys->ds_unique_bytes);

	/* change snapused */
	dsl_dir_diduse_space(ds->ds_dir, DD_USED_SNAP,
	    -poa.used, -poa.comp, -poa.uncomp, tx);

	/* swap next's deadlist to our deadlist */
	dsl_deadlist_close(&ds->ds_deadlist);
	dsl_deadlist_close(&ds_next->ds_deadlist);
	SWITCH64(ds_next->ds_phys->ds_deadlist_obj,
	    ds->ds_phys->ds_deadlist_obj);
	dsl_deadlist_open(&ds->ds_deadlist, mos, ds->ds_phys->ds_deadlist_obj);
	dsl_deadlist_open(&ds_next->ds_deadlist, mos,
	    ds_next->ds_phys->ds_deadlist_obj);
}

void
dsl_dataset_destroy_sync(void *arg1, void *tag, dmu_tx_t *tx)
{
	struct dsl_ds_destroyarg *dsda = arg1;
	dsl_dataset_t *ds = dsda->ds;
	int err;
	int after_branch_point = FALSE;
	dsl_pool_t *dp = ds->ds_dir->dd_pool;
	objset_t *mos = dp->dp_meta_objset;
	dsl_dataset_t *ds_prev = NULL;
	uint64_t obj;

	ASSERT(ds->ds_owner);
	ASSERT(dsda->defer || ds->ds_phys->ds_num_children <= 1);
	ASSERT(ds->ds_prev == NULL ||
	    ds->ds_prev->ds_phys->ds_next_snap_obj != ds->ds_object);
	ASSERT3U(ds->ds_phys->ds_bp.blk_birth, <=, tx->tx_txg);

	if (dsda->defer) {
		ASSERT(spa_version(dp->dp_spa) >= SPA_VERSION_USERREFS);
		if (ds->ds_userrefs > 0 || ds->ds_phys->ds_num_children > 1) {
			dmu_buf_will_dirty(ds->ds_dbuf, tx);
			ds->ds_phys->ds_flags |= DS_FLAG_DEFER_DESTROY;
			return;
		}
	}

	/* signal any waiters that this dataset is going away */
	mutex_enter(&ds->ds_lock);
	ds->ds_owner = dsl_reaper;
	cv_broadcast(&ds->ds_exclusive_cv);
	mutex_exit(&ds->ds_lock);

	if (ds->ds_objset) {
		dmu_objset_evict(ds->ds_objset);
		ds->ds_objset = NULL;
	}

	/* Remove our reservation */
	if (ds->ds_reserved != 0) {
		dsl_prop_setarg_t psa;
		uint64_t value = 0;

		dsl_prop_setarg_init_uint64(&psa, "refreservation",
		    (ZPROP_SRC_NONE | ZPROP_SRC_LOCAL | ZPROP_SRC_RECEIVED),
		    &value);
		psa.psa_effective_value = 0;	/* predict default value */

		dsl_dataset_set_reservation_sync(ds, &psa, tx);
		ASSERT3U(ds->ds_reserved, ==, 0);
	}

	ASSERT(RW_WRITE_HELD(&dp->dp_config_rwlock));

	dsl_scan_ds_destroyed(ds, tx);

	obj = ds->ds_object;

	if (ds->ds_phys->ds_prev_snap_obj != 0) {
		if (ds->ds_prev) {
			ds_prev = ds->ds_prev;
		} else {
			VERIFY(0 == dsl_dataset_hold_obj(dp,
			    ds->ds_phys->ds_prev_snap_obj, FTAG, &ds_prev));
		}
		after_branch_point =
		    (ds_prev->ds_phys->ds_next_snap_obj != obj);

		dmu_buf_will_dirty(ds_prev->ds_dbuf, tx);
		if (after_branch_point &&
		    ds_prev->ds_phys->ds_next_clones_obj != 0) {
			remove_from_next_clones(ds_prev, obj, tx);
			if (ds->ds_phys->ds_next_snap_obj != 0) {
				VERIFY(0 == zap_add_int(mos,
				    ds_prev->ds_phys->ds_next_clones_obj,
				    ds->ds_phys->ds_next_snap_obj, tx));
			}
		}
		if (after_branch_point &&
		    ds->ds_phys->ds_next_snap_obj == 0) {
			/* This clone is toast. */
			ASSERT(ds_prev->ds_phys->ds_num_children > 1);
			ds_prev->ds_phys->ds_num_children--;

			/*
			 * If the clone's origin has no other clones, no
			 * user holds, and has been marked for deferred
			 * deletion, then we should have done the necessary
			 * destroy setup for it.
			 */
			if (ds_prev->ds_phys->ds_num_children == 1 &&
			    ds_prev->ds_userrefs == 0 &&
			    DS_IS_DEFER_DESTROY(ds_prev)) {
				ASSERT3P(dsda->rm_origin, !=, NULL);
			} else {
				ASSERT3P(dsda->rm_origin, ==, NULL);
			}
		} else if (!after_branch_point) {
			ds_prev->ds_phys->ds_next_snap_obj =
			    ds->ds_phys->ds_next_snap_obj;
		}
	}

	if (dsl_dataset_is_snapshot(ds)) {
		dsl_dataset_t *ds_next;
		uint64_t old_unique;
		uint64_t used = 0, comp = 0, uncomp = 0;

		VERIFY(0 == dsl_dataset_hold_obj(dp,
		    ds->ds_phys->ds_next_snap_obj, FTAG, &ds_next));
		ASSERT3U(ds_next->ds_phys->ds_prev_snap_obj, ==, obj);

		old_unique = ds_next->ds_phys->ds_unique_bytes;

		dmu_buf_will_dirty(ds_next->ds_dbuf, tx);
		ds_next->ds_phys->ds_prev_snap_obj =
		    ds->ds_phys->ds_prev_snap_obj;
		ds_next->ds_phys->ds_prev_snap_txg =
		    ds->ds_phys->ds_prev_snap_txg;
		ASSERT3U(ds->ds_phys->ds_prev_snap_txg, ==,
		    ds_prev ? ds_prev->ds_phys->ds_creation_txg : 0);


		if (ds_next->ds_deadlist.dl_oldfmt) {
			process_old_deadlist(ds, ds_prev, ds_next,
			    after_branch_point, tx);
		} else {
			/* Adjust prev's unique space. */
			if (ds_prev && !after_branch_point) {
				dsl_deadlist_space_range(&ds_next->ds_deadlist,
				    ds_prev->ds_phys->ds_prev_snap_txg,
				    ds->ds_phys->ds_prev_snap_txg,
				    &used, &comp, &uncomp);
				ds_prev->ds_phys->ds_unique_bytes += used;
			}

			/* Adjust snapused. */
			dsl_deadlist_space_range(&ds_next->ds_deadlist,
			    ds->ds_phys->ds_prev_snap_txg, UINT64_MAX,
			    &used, &comp, &uncomp);
			dsl_dir_diduse_space(ds->ds_dir, DD_USED_SNAP,
			    -used, -comp, -uncomp, tx);

			/* Move blocks to be freed to pool's free list. */
			dsl_deadlist_move_bpobj(&ds_next->ds_deadlist,
			    &dp->dp_free_bpobj, ds->ds_phys->ds_prev_snap_txg,
			    tx);
			dsl_dir_diduse_space(tx->tx_pool->dp_free_dir,
			    DD_USED_HEAD, used, comp, uncomp, tx);
			dsl_dir_dirty(tx->tx_pool->dp_free_dir, tx);

			/* Merge our deadlist into next's and free it. */
			dsl_deadlist_merge(&ds_next->ds_deadlist,
			    ds->ds_phys->ds_deadlist_obj, tx);
		}
		dsl_deadlist_close(&ds->ds_deadlist);
		dsl_deadlist_free(mos, ds->ds_phys->ds_deadlist_obj, tx);

		/* Collapse range in clone heads */
		dsl_dataset_remove_clones_key(ds,
		    ds->ds_phys->ds_creation_txg, tx);

		if (dsl_dataset_is_snapshot(ds_next)) {
			dsl_dataset_t *ds_nextnext;

			/*
			 * Update next's unique to include blocks which
			 * were previously shared by only this snapshot
			 * and it.  Those blocks will be born after the
			 * prev snap and before this snap, and will have
			 * died after the next snap and before the one
			 * after that (ie. be on the snap after next's
			 * deadlist).
			 */
			VERIFY(0 == dsl_dataset_hold_obj(dp,
			    ds_next->ds_phys->ds_next_snap_obj,
			    FTAG, &ds_nextnext));
			dsl_deadlist_space_range(&ds_nextnext->ds_deadlist,
			    ds->ds_phys->ds_prev_snap_txg,
			    ds->ds_phys->ds_creation_txg,
			    &used, &comp, &uncomp);
			ds_next->ds_phys->ds_unique_bytes += used;
			dsl_dataset_rele(ds_nextnext, FTAG);
			ASSERT3P(ds_next->ds_prev, ==, NULL);

			/* Collapse range in this head. */
			dsl_dataset_t *hds;
			VERIFY3U(0, ==, dsl_dataset_hold_obj(dp,
			    ds->ds_dir->dd_phys->dd_head_dataset_obj,
			    FTAG, &hds));
			dsl_deadlist_remove_key(&hds->ds_deadlist,
			    ds->ds_phys->ds_creation_txg, tx);
			dsl_dataset_rele(hds, FTAG);

		} else {
			ASSERT3P(ds_next->ds_prev, ==, ds);
			dsl_dataset_drop_ref(ds_next->ds_prev, ds_next);
			ds_next->ds_prev = NULL;
			if (ds_prev) {
				VERIFY(0 == dsl_dataset_get_ref(dp,
				    ds->ds_phys->ds_prev_snap_obj,
				    ds_next, &ds_next->ds_prev));
			}

			dsl_dataset_recalc_head_uniq(ds_next);

			/*
			 * Reduce the amount of our unconsmed refreservation
			 * being charged to our parent by the amount of
			 * new unique data we have gained.
			 */
			if (old_unique < ds_next->ds_reserved) {
				int64_t mrsdelta;
				uint64_t new_unique =
				    ds_next->ds_phys->ds_unique_bytes;

				ASSERT(old_unique <= new_unique);
				mrsdelta = MIN(new_unique - old_unique,
				    ds_next->ds_reserved - old_unique);
				dsl_dir_diduse_space(ds->ds_dir,
				    DD_USED_REFRSRV, -mrsdelta, 0, 0, tx);
			}
		}
		dsl_dataset_rele(ds_next, FTAG);
	} else {
		/*
		 * There's no next snapshot, so this is a head dataset.
		 * Destroy the deadlist.  Unless it's a clone, the
		 * deadlist should be empty.  (If it's a clone, it's
		 * safe to ignore the deadlist contents.)
		 */
		struct killarg ka;

		dsl_deadlist_close(&ds->ds_deadlist);
		dsl_deadlist_free(mos, ds->ds_phys->ds_deadlist_obj, tx);
		ds->ds_phys->ds_deadlist_obj = 0;

		/*
		 * Free everything that we point to (that's born after
		 * the previous snapshot, if we are a clone)
		 *
		 * NB: this should be very quick, because we already
		 * freed all the objects in open context.
		 */
		ka.ds = ds;
		ka.tx = tx;
		err = traverse_dataset(ds, ds->ds_phys->ds_prev_snap_txg,
		    TRAVERSE_POST, kill_blkptr, &ka);
		ASSERT3U(err, ==, 0);
		ASSERT(!DS_UNIQUE_IS_ACCURATE(ds) ||
		    ds->ds_phys->ds_unique_bytes == 0);

		if (ds->ds_prev != NULL) {
			if (spa_version(dp->dp_spa) >= SPA_VERSION_DIR_CLONES) {
				VERIFY3U(0, ==, zap_remove_int(mos,
				    ds->ds_prev->ds_dir->dd_phys->dd_clones,
				    ds->ds_object, tx));
			}
			dsl_dataset_rele(ds->ds_prev, ds);
			ds->ds_prev = ds_prev = NULL;
		}
	}

	if (ds->ds_dir->dd_phys->dd_head_dataset_obj == ds->ds_object) {
		/* Erase the link in the dir */
		dmu_buf_will_dirty(ds->ds_dir->dd_dbuf, tx);
		ds->ds_dir->dd_phys->dd_head_dataset_obj = 0;
		ASSERT(ds->ds_phys->ds_snapnames_zapobj != 0);
		err = zap_destroy(mos, ds->ds_phys->ds_snapnames_zapobj, tx);
		ASSERT(err == 0);
	} else {
		/* remove from snapshot namespace */
		dsl_dataset_t *ds_head;
		ASSERT(ds->ds_phys->ds_snapnames_zapobj == 0);
		VERIFY(0 == dsl_dataset_hold_obj(dp,
		    ds->ds_dir->dd_phys->dd_head_dataset_obj, FTAG, &ds_head));
		VERIFY(0 == dsl_dataset_get_snapname(ds));
#ifdef ZFS_DEBUG
		{
			uint64_t val;

			err = dsl_dataset_snap_lookup(ds_head,
			    ds->ds_snapname, &val);
			ASSERT3U(err, ==, 0);
			ASSERT3U(val, ==, obj);
		}
#endif
		err = dsl_dataset_snap_remove(ds_head, ds->ds_snapname, tx);
		ASSERT(err == 0);
		dsl_dataset_rele(ds_head, FTAG);
	}

	if (ds_prev && ds->ds_prev != ds_prev)
		dsl_dataset_rele(ds_prev, FTAG);

	spa_prop_clear_bootfs(dp->dp_spa, ds->ds_object, tx);
	spa_history_log_internal(LOG_DS_DESTROY, dp->dp_spa, tx,
	    "dataset = %llu", ds->ds_object);

	if (ds->ds_phys->ds_next_clones_obj != 0) {
		ASSERTV(uint64_t count);
		ASSERT(0 == zap_count(mos,
		    ds->ds_phys->ds_next_clones_obj, &count) && count == 0);
		VERIFY(0 == dmu_object_free(mos,
		    ds->ds_phys->ds_next_clones_obj, tx));
	}
	if (ds->ds_phys->ds_props_obj != 0)
		VERIFY(0 == zap_destroy(mos, ds->ds_phys->ds_props_obj, tx));
	if (ds->ds_phys->ds_userrefs_obj != 0)
		VERIFY(0 == zap_destroy(mos, ds->ds_phys->ds_userrefs_obj, tx));
	dsl_dir_close(ds->ds_dir, ds);
	ds->ds_dir = NULL;
	dsl_dataset_drain_refs(ds, tag);
	VERIFY(0 == dmu_object_free(mos, obj, tx));

	if (dsda->rm_origin) {
		/*
		 * Remove the origin of the clone we just destroyed.
		 */
		struct dsl_ds_destroyarg ndsda = {0};

		ndsda.ds = dsda->rm_origin;
		dsl_dataset_destroy_sync(&ndsda, tag, tx);
	}
}

static int
dsl_dataset_snapshot_reserve_space(dsl_dataset_t *ds, dmu_tx_t *tx)
{
	uint64_t asize;

	if (!dmu_tx_is_syncing(tx))
		return (0);

	/*
	 * If there's an fs-only reservation, any blocks that might become
	 * owned by the snapshot dataset must be accommodated by space
	 * outside of the reservation.
	 */
	ASSERT(ds->ds_reserved == 0 || DS_UNIQUE_IS_ACCURATE(ds));
	asize = MIN(ds->ds_phys->ds_unique_bytes, ds->ds_reserved);
	if (asize > dsl_dir_space_available(ds->ds_dir, NULL, 0, FALSE))
		return (ENOSPC);

	/*
	 * Propogate any reserved space for this snapshot to other
	 * snapshot checks in this sync group.
	 */
	if (asize > 0)
		dsl_dir_willuse_space(ds->ds_dir, asize, tx);

	return (0);
}

int
dsl_dataset_snapshot_check(void *arg1, void *arg2, dmu_tx_t *tx)
{
	dsl_dataset_t *ds = arg1;
	const char *snapname = arg2;
	int err;
	uint64_t value;

	/*
	 * We don't allow multiple snapshots of the same txg.  If there
	 * is already one, try again.
	 */
	if (ds->ds_phys->ds_prev_snap_txg >= tx->tx_txg)
		return (EAGAIN);

	/*
	 * Check for conflicting name snapshot name.
	 */
	err = dsl_dataset_snap_lookup(ds, snapname, &value);
	if (err == 0)
		return (EEXIST);
	if (err != ENOENT)
		return (err);

	/*
	 * Check that the dataset's name is not too long.  Name consists
	 * of the dataset's length + 1 for the @-sign + snapshot name's length
	 */
	if (dsl_dataset_namelen(ds) + 1 + strlen(snapname) >= MAXNAMELEN)
		return (ENAMETOOLONG);

	err = dsl_dataset_snapshot_reserve_space(ds, tx);
	if (err)
		return (err);

	ds->ds_trysnap_txg = tx->tx_txg;
	return (0);
}

void
dsl_dataset_snapshot_sync(void *arg1, void *arg2, dmu_tx_t *tx)
{
	dsl_dataset_t *ds = arg1;
	const char *snapname = arg2;
	dsl_pool_t *dp = ds->ds_dir->dd_pool;
	dmu_buf_t *dbuf;
	dsl_dataset_phys_t *dsphys;
	uint64_t dsobj, crtxg;
	objset_t *mos = dp->dp_meta_objset;
	int err;

	ASSERT(RW_WRITE_HELD(&dp->dp_config_rwlock));

	/*
	 * The origin's ds_creation_txg has to be < TXG_INITIAL
	 */
	if (strcmp(snapname, ORIGIN_DIR_NAME) == 0)
		crtxg = 1;
	else
		crtxg = tx->tx_txg;

	dsobj = dmu_object_alloc(mos, DMU_OT_DSL_DATASET, 0,
	    DMU_OT_DSL_DATASET, sizeof (dsl_dataset_phys_t), tx);
	VERIFY(0 == dmu_bonus_hold(mos, dsobj, FTAG, &dbuf));
	dmu_buf_will_dirty(dbuf, tx);
	dsphys = dbuf->db_data;
	bzero(dsphys, sizeof (dsl_dataset_phys_t));
	dsphys->ds_dir_obj = ds->ds_dir->dd_object;
	dsphys->ds_fsid_guid = unique_create();
	(void) random_get_pseudo_bytes((void*)&dsphys->ds_guid,
	    sizeof (dsphys->ds_guid));
	dsphys->ds_prev_snap_obj = ds->ds_phys->ds_prev_snap_obj;
	dsphys->ds_prev_snap_txg = ds->ds_phys->ds_prev_snap_txg;
	dsphys->ds_next_snap_obj = ds->ds_object;
	dsphys->ds_num_children = 1;
	dsphys->ds_creation_time = gethrestime_sec();
	dsphys->ds_creation_txg = crtxg;
	dsphys->ds_deadlist_obj = ds->ds_phys->ds_deadlist_obj;
	dsphys->ds_used_bytes = ds->ds_phys->ds_used_bytes;
	dsphys->ds_compressed_bytes = ds->ds_phys->ds_compressed_bytes;
	dsphys->ds_uncompressed_bytes = ds->ds_phys->ds_uncompressed_bytes;
	dsphys->ds_flags = ds->ds_phys->ds_flags;
	dsphys->ds_bp = ds->ds_phys->ds_bp;
	dmu_buf_rele(dbuf, FTAG);

	ASSERT3U(ds->ds_prev != 0, ==, ds->ds_phys->ds_prev_snap_obj != 0);
	if (ds->ds_prev) {
		uint64_t next_clones_obj =
		    ds->ds_prev->ds_phys->ds_next_clones_obj;
		ASSERT(ds->ds_prev->ds_phys->ds_next_snap_obj ==
		    ds->ds_object ||
		    ds->ds_prev->ds_phys->ds_num_children > 1);
		if (ds->ds_prev->ds_phys->ds_next_snap_obj == ds->ds_object) {
			dmu_buf_will_dirty(ds->ds_prev->ds_dbuf, tx);
			ASSERT3U(ds->ds_phys->ds_prev_snap_txg, ==,
			    ds->ds_prev->ds_phys->ds_creation_txg);
			ds->ds_prev->ds_phys->ds_next_snap_obj = dsobj;
		} else if (next_clones_obj != 0) {
			remove_from_next_clones(ds->ds_prev,
			    dsphys->ds_next_snap_obj, tx);
			VERIFY3U(0, ==, zap_add_int(mos,
			    next_clones_obj, dsobj, tx));
		}
	}

	/*
	 * If we have a reference-reservation on this dataset, we will
	 * need to increase the amount of refreservation being charged
	 * since our unique space is going to zero.
	 */
	if (ds->ds_reserved) {
		int64_t delta;
		ASSERT(DS_UNIQUE_IS_ACCURATE(ds));
		delta = MIN(ds->ds_phys->ds_unique_bytes, ds->ds_reserved);
		dsl_dir_diduse_space(ds->ds_dir, DD_USED_REFRSRV,
		    delta, 0, 0, tx);
	}

	dmu_buf_will_dirty(ds->ds_dbuf, tx);
	zfs_dbgmsg("taking snapshot %s@%s/%llu; newkey=%llu",
	    ds->ds_dir->dd_myname, snapname, dsobj,
	    ds->ds_phys->ds_prev_snap_txg);
	ds->ds_phys->ds_deadlist_obj = dsl_deadlist_clone(&ds->ds_deadlist,
	    UINT64_MAX, ds->ds_phys->ds_prev_snap_obj, tx);
	dsl_deadlist_close(&ds->ds_deadlist);
	dsl_deadlist_open(&ds->ds_deadlist, mos, ds->ds_phys->ds_deadlist_obj);
	dsl_deadlist_add_key(&ds->ds_deadlist,
	    ds->ds_phys->ds_prev_snap_txg, tx);

	ASSERT3U(ds->ds_phys->ds_prev_snap_txg, <, tx->tx_txg);
	ds->ds_phys->ds_prev_snap_obj = dsobj;
	ds->ds_phys->ds_prev_snap_txg = crtxg;
	ds->ds_phys->ds_unique_bytes = 0;
	if (spa_version(dp->dp_spa) >= SPA_VERSION_UNIQUE_ACCURATE)
		ds->ds_phys->ds_flags |= DS_FLAG_UNIQUE_ACCURATE;

	err = zap_add(mos, ds->ds_phys->ds_snapnames_zapobj,
	    snapname, 8, 1, &dsobj, tx);
	ASSERT(err == 0);

	if (ds->ds_prev)
		dsl_dataset_drop_ref(ds->ds_prev, ds);
	VERIFY(0 == dsl_dataset_get_ref(dp,
	    ds->ds_phys->ds_prev_snap_obj, ds, &ds->ds_prev));

	dsl_scan_ds_snapshotted(ds, tx);

	dsl_dir_snap_cmtime_update(ds->ds_dir);

	spa_history_log_internal(LOG_DS_SNAPSHOT, dp->dp_spa, tx,
	    "dataset = %llu", dsobj);
}

void
dsl_dataset_sync(dsl_dataset_t *ds, zio_t *zio, dmu_tx_t *tx)
{
	ASSERT(dmu_tx_is_syncing(tx));
	ASSERT(ds->ds_objset != NULL);
	ASSERT(ds->ds_phys->ds_next_snap_obj == 0);

	/*
	 * in case we had to change ds_fsid_guid when we opened it,
	 * sync it out now.
	 */
	dmu_buf_will_dirty(ds->ds_dbuf, tx);
	ds->ds_phys->ds_fsid_guid = ds->ds_fsid_guid;

	dsl_dir_dirty(ds->ds_dir, tx);
	dmu_objset_sync(ds->ds_objset, zio, tx);
}

void
dsl_dataset_stats(dsl_dataset_t *ds, nvlist_t *nv)
{
	uint64_t refd, avail, uobjs, aobjs;

	dsl_dir_stats(ds->ds_dir, nv);

	dsl_dataset_space(ds, &refd, &avail, &uobjs, &aobjs);
	dsl_prop_nvlist_add_uint64(nv, ZFS_PROP_AVAILABLE, avail);
	dsl_prop_nvlist_add_uint64(nv, ZFS_PROP_REFERENCED, refd);

	dsl_prop_nvlist_add_uint64(nv, ZFS_PROP_CREATION,
	    ds->ds_phys->ds_creation_time);
	dsl_prop_nvlist_add_uint64(nv, ZFS_PROP_CREATETXG,
	    ds->ds_phys->ds_creation_txg);
	dsl_prop_nvlist_add_uint64(nv, ZFS_PROP_REFQUOTA,
	    ds->ds_quota);
	dsl_prop_nvlist_add_uint64(nv, ZFS_PROP_REFRESERVATION,
	    ds->ds_reserved);
	dsl_prop_nvlist_add_uint64(nv, ZFS_PROP_GUID,
	    ds->ds_phys->ds_guid);
	dsl_prop_nvlist_add_uint64(nv, ZFS_PROP_UNIQUE,
	    ds->ds_phys->ds_unique_bytes);
	dsl_prop_nvlist_add_uint64(nv, ZFS_PROP_OBJSETID,
	    ds->ds_object);
	dsl_prop_nvlist_add_uint64(nv, ZFS_PROP_USERREFS,
	    ds->ds_userrefs);
	dsl_prop_nvlist_add_uint64(nv, ZFS_PROP_DEFER_DESTROY,
	    DS_IS_DEFER_DESTROY(ds) ? 1 : 0);

	if (ds->ds_phys->ds_next_snap_obj) {
		/*
		 * This is a snapshot; override the dd's space used with
		 * our unique space and compression ratio.
		 */
		dsl_prop_nvlist_add_uint64(nv, ZFS_PROP_USED,
		    ds->ds_phys->ds_unique_bytes);
		dsl_prop_nvlist_add_uint64(nv, ZFS_PROP_COMPRESSRATIO,
		    ds->ds_phys->ds_compressed_bytes == 0 ? 100 :
		    (ds->ds_phys->ds_uncompressed_bytes * 100 /
		    ds->ds_phys->ds_compressed_bytes));
	}
}

void
dsl_dataset_fast_stat(dsl_dataset_t *ds, dmu_objset_stats_t *stat)
{
	stat->dds_creation_txg = ds->ds_phys->ds_creation_txg;
	stat->dds_inconsistent = ds->ds_phys->ds_flags & DS_FLAG_INCONSISTENT;
	stat->dds_guid = ds->ds_phys->ds_guid;
	if (ds->ds_phys->ds_next_snap_obj) {
		stat->dds_is_snapshot = B_TRUE;
		stat->dds_num_clones = ds->ds_phys->ds_num_children - 1;
	} else {
		stat->dds_is_snapshot = B_FALSE;
		stat->dds_num_clones = 0;
	}

	/* clone origin is really a dsl_dir thing... */
	rw_enter(&ds->ds_dir->dd_pool->dp_config_rwlock, RW_READER);
	if (dsl_dir_is_clone(ds->ds_dir)) {
		dsl_dataset_t *ods;

		VERIFY(0 == dsl_dataset_get_ref(ds->ds_dir->dd_pool,
		    ds->ds_dir->dd_phys->dd_origin_obj, FTAG, &ods));
		dsl_dataset_name(ods, stat->dds_origin);
		dsl_dataset_drop_ref(ods, FTAG);
	} else {
		stat->dds_origin[0] = '\0';
	}
	rw_exit(&ds->ds_dir->dd_pool->dp_config_rwlock);
}

uint64_t
dsl_dataset_fsid_guid(dsl_dataset_t *ds)
{
	return (ds->ds_fsid_guid);
}

void
dsl_dataset_space(dsl_dataset_t *ds,
    uint64_t *refdbytesp, uint64_t *availbytesp,
    uint64_t *usedobjsp, uint64_t *availobjsp)
{
	*refdbytesp = ds->ds_phys->ds_used_bytes;
	*availbytesp = dsl_dir_space_available(ds->ds_dir, NULL, 0, TRUE);
	if (ds->ds_reserved > ds->ds_phys->ds_unique_bytes)
		*availbytesp += ds->ds_reserved - ds->ds_phys->ds_unique_bytes;
	if (ds->ds_quota != 0) {
		/*
		 * Adjust available bytes according to refquota
		 */
		if (*refdbytesp < ds->ds_quota)
			*availbytesp = MIN(*availbytesp,
			    ds->ds_quota - *refdbytesp);
		else
			*availbytesp = 0;
	}
	*usedobjsp = ds->ds_phys->ds_bp.blk_fill;
	*availobjsp = DN_MAX_OBJECT - *usedobjsp;
}

boolean_t
dsl_dataset_modified_since_lastsnap(dsl_dataset_t *ds)
{
	ASSERTV(dsl_pool_t *dp = ds->ds_dir->dd_pool);

	ASSERT(RW_LOCK_HELD(&dp->dp_config_rwlock) ||
	    dsl_pool_sync_context(dp));
	if (ds->ds_prev == NULL)
		return (B_FALSE);
	if (ds->ds_phys->ds_bp.blk_birth >
	    ds->ds_prev->ds_phys->ds_creation_txg)
		return (B_TRUE);
	return (B_FALSE);
}

/* ARGSUSED */
static int
dsl_dataset_snapshot_rename_check(void *arg1, void *arg2, dmu_tx_t *tx)
{
	dsl_dataset_t *ds = arg1;
	char *newsnapname = arg2;
	dsl_dir_t *dd = ds->ds_dir;
	dsl_dataset_t *hds;
	uint64_t val;
	int err;

	err = dsl_dataset_hold_obj(dd->dd_pool,
	    dd->dd_phys->dd_head_dataset_obj, FTAG, &hds);
	if (err)
		return (err);

	/* new name better not be in use */
	err = dsl_dataset_snap_lookup(hds, newsnapname, &val);
	dsl_dataset_rele(hds, FTAG);

	if (err == 0)
		err = EEXIST;
	else if (err == ENOENT)
		err = 0;

	/* dataset name + 1 for the "@" + the new snapshot name must fit */
	if (dsl_dir_namelen(ds->ds_dir) + 1 + strlen(newsnapname) >= MAXNAMELEN)
		err = ENAMETOOLONG;

	return (err);
}

static void
dsl_dataset_snapshot_rename_sync(void *arg1, void *arg2, dmu_tx_t *tx)
{
	dsl_dataset_t *ds = arg1;
	const char *newsnapname = arg2;
	dsl_dir_t *dd = ds->ds_dir;
	objset_t *mos = dd->dd_pool->dp_meta_objset;
	dsl_dataset_t *hds;
	int err;

	ASSERT(ds->ds_phys->ds_next_snap_obj != 0);

	VERIFY(0 == dsl_dataset_hold_obj(dd->dd_pool,
	    dd->dd_phys->dd_head_dataset_obj, FTAG, &hds));

	VERIFY(0 == dsl_dataset_get_snapname(ds));
	err = dsl_dataset_snap_remove(hds, ds->ds_snapname, tx);
	ASSERT3U(err, ==, 0);
	mutex_enter(&ds->ds_lock);
	(void) strcpy(ds->ds_snapname, newsnapname);
	mutex_exit(&ds->ds_lock);
	err = zap_add(mos, hds->ds_phys->ds_snapnames_zapobj,
	    ds->ds_snapname, 8, 1, &ds->ds_object, tx);
	ASSERT3U(err, ==, 0);

	spa_history_log_internal(LOG_DS_RENAME, dd->dd_pool->dp_spa, tx,
	    "dataset = %llu", ds->ds_object);
	dsl_dataset_rele(hds, FTAG);
}

struct renamesnaparg {
	dsl_sync_task_group_t *dstg;
	char failed[MAXPATHLEN];
	char *oldsnap;
	char *newsnap;
};

static int
dsl_snapshot_rename_one(const char *name, void *arg)
{
	struct renamesnaparg *ra = arg;
	dsl_dataset_t *ds = NULL;
	char *snapname;
	int err;

	snapname = kmem_asprintf("%s@%s", name, ra->oldsnap);
	(void) strlcpy(ra->failed, snapname, sizeof (ra->failed));

	/*
	 * For recursive snapshot renames the parent won't be changing
	 * so we just pass name for both the to/from argument.
	 */
	err = zfs_secpolicy_rename_perms(snapname, snapname, CRED());
	if (err != 0) {
		strfree(snapname);
		return (err == ENOENT ? 0 : err);
	}

#ifdef _KERNEL
	/*
	 * For all filesystems undergoing rename, we'll need to unmount it.
	 */
	(void) zfs_unmount_snap(snapname, NULL);
#endif
	err = dsl_dataset_hold(snapname, ra->dstg, &ds);
	strfree(snapname);
	if (err != 0)
		return (err == ENOENT ? 0 : err);

	dsl_sync_task_create(ra->dstg, dsl_dataset_snapshot_rename_check,
	    dsl_dataset_snapshot_rename_sync, ds, ra->newsnap, 0);

	return (0);
}

static int
dsl_recursive_rename(char *oldname, const char *newname)
{
	int err;
	struct renamesnaparg *ra;
	dsl_sync_task_t *dst;
	spa_t *spa;
	char *cp, *fsname = spa_strdup(oldname);
	int len = strlen(oldname) + 1;

	/* truncate the snapshot name to get the fsname */
	cp = strchr(fsname, '@');
	*cp = '\0';

	err = spa_open(fsname, &spa, FTAG);
	if (err) {
		kmem_free(fsname, len);
		return (err);
	}
	ra = kmem_alloc(sizeof (struct renamesnaparg), KM_SLEEP);
	ra->dstg = dsl_sync_task_group_create(spa_get_dsl(spa));

	ra->oldsnap = strchr(oldname, '@') + 1;
	ra->newsnap = strchr(newname, '@') + 1;
	*ra->failed = '\0';

	err = dmu_objset_find(fsname, dsl_snapshot_rename_one, ra,
	    DS_FIND_CHILDREN);
	kmem_free(fsname, len);

	if (err == 0) {
		err = dsl_sync_task_group_wait(ra->dstg);
	}

	for (dst = list_head(&ra->dstg->dstg_tasks); dst;
	    dst = list_next(&ra->dstg->dstg_tasks, dst)) {
		dsl_dataset_t *ds = dst->dst_arg1;
		if (dst->dst_err) {
			dsl_dir_name(ds->ds_dir, ra->failed);
			(void) strlcat(ra->failed, "@", sizeof (ra->failed));
			(void) strlcat(ra->failed, ra->newsnap,
			    sizeof (ra->failed));
		}
		dsl_dataset_rele(ds, ra->dstg);
	}

	if (err)
		(void) strlcpy(oldname, ra->failed, sizeof (ra->failed));

	dsl_sync_task_group_destroy(ra->dstg);
	kmem_free(ra, sizeof (struct renamesnaparg));
	spa_close(spa, FTAG);
	return (err);
}

static int
dsl_valid_rename(const char *oldname, void *arg)
{
	int delta = *(int *)arg;

	if (strlen(oldname) + delta >= MAXNAMELEN)
		return (ENAMETOOLONG);

	return (0);
}

#pragma weak dmu_objset_rename = dsl_dataset_rename
int
dsl_dataset_rename(char *oldname, const char *newname, boolean_t recursive)
{
	dsl_dir_t *dd;
	dsl_dataset_t *ds;
	const char *tail;
	int err;

	err = dsl_dir_open(oldname, FTAG, &dd, &tail);
	if (err)
		return (err);

	if (tail == NULL) {
		int delta = strlen(newname) - strlen(oldname);

		/* if we're growing, validate child name lengths */
		if (delta > 0)
			err = dmu_objset_find(oldname, dsl_valid_rename,
			    &delta, DS_FIND_CHILDREN | DS_FIND_SNAPSHOTS);

		if (err == 0)
			err = dsl_dir_rename(dd, newname);
		dsl_dir_close(dd, FTAG);
		return (err);
	}

	if (tail[0] != '@') {
		/* the name ended in a nonexistent component */
		dsl_dir_close(dd, FTAG);
		return (ENOENT);
	}

	dsl_dir_close(dd, FTAG);

	/* new name must be snapshot in same filesystem */
	tail = strchr(newname, '@');
	if (tail == NULL)
		return (EINVAL);
	tail++;
	if (strncmp(oldname, newname, tail - newname) != 0)
		return (EXDEV);

	if (recursive) {
		err = dsl_recursive_rename(oldname, newname);
	} else {
		err = dsl_dataset_hold(oldname, FTAG, &ds);
		if (err)
			return (err);

		err = dsl_sync_task_do(ds->ds_dir->dd_pool,
		    dsl_dataset_snapshot_rename_check,
		    dsl_dataset_snapshot_rename_sync, ds, (char *)tail, 1);

		dsl_dataset_rele(ds, FTAG);
	}

	return (err);
}

struct promotenode {
	list_node_t link;
	dsl_dataset_t *ds;
};

struct promotearg {
	list_t shared_snaps, origin_snaps, clone_snaps;
	dsl_dataset_t *origin_origin;
	uint64_t used, comp, uncomp, unique, cloneusedsnap, originusedsnap;
	char *err_ds;
};

static int snaplist_space(list_t *l, uint64_t mintxg, uint64_t *spacep);
static boolean_t snaplist_unstable(list_t *l);

static int
dsl_dataset_promote_check(void *arg1, void *arg2, dmu_tx_t *tx)
{
	dsl_dataset_t *hds = arg1;
	struct promotearg *pa = arg2;
	struct promotenode *snap = list_head(&pa->shared_snaps);
	dsl_dataset_t *origin_ds = snap->ds;
	int err;
	uint64_t unused;

	/* Check that it is a real clone */
	if (!dsl_dir_is_clone(hds->ds_dir))
		return (EINVAL);

	/* Since this is so expensive, don't do the preliminary check */
	if (!dmu_tx_is_syncing(tx))
		return (0);

	if (hds->ds_phys->ds_flags & DS_FLAG_NOPROMOTE)
		return (EXDEV);

	/* compute origin's new unique space */
	snap = list_tail(&pa->clone_snaps);
	ASSERT3U(snap->ds->ds_phys->ds_prev_snap_obj, ==, origin_ds->ds_object);
	dsl_deadlist_space_range(&snap->ds->ds_deadlist,
	    origin_ds->ds_phys->ds_prev_snap_txg, UINT64_MAX,
	    &pa->unique, &unused, &unused);

	/*
	 * Walk the snapshots that we are moving
	 *
	 * Compute space to transfer.  Consider the incremental changes
	 * to used for each snapshot:
	 * (my used) = (prev's used) + (blocks born) - (blocks killed)
	 * So each snapshot gave birth to:
	 * (blocks born) = (my used) - (prev's used) + (blocks killed)
	 * So a sequence would look like:
	 * (uN - u(N-1) + kN) + ... + (u1 - u0 + k1) + (u0 - 0 + k0)
	 * Which simplifies to:
	 * uN + kN + kN-1 + ... + k1 + k0
	 * Note however, if we stop before we reach the ORIGIN we get:
	 * uN + kN + kN-1 + ... + kM - uM-1
	 */
	pa->used = origin_ds->ds_phys->ds_used_bytes;
	pa->comp = origin_ds->ds_phys->ds_compressed_bytes;
	pa->uncomp = origin_ds->ds_phys->ds_uncompressed_bytes;
	for (snap = list_head(&pa->shared_snaps); snap;
	    snap = list_next(&pa->shared_snaps, snap)) {
		uint64_t val, dlused, dlcomp, dluncomp;
		dsl_dataset_t *ds = snap->ds;

		/* Check that the snapshot name does not conflict */
		VERIFY(0 == dsl_dataset_get_snapname(ds));
		err = dsl_dataset_snap_lookup(hds, ds->ds_snapname, &val);
		if (err == 0) {
			err = EEXIST;
			goto out;
		}
		if (err != ENOENT)
			goto out;

		/* The very first snapshot does not have a deadlist */
		if (ds->ds_phys->ds_prev_snap_obj == 0)
			continue;

		dsl_deadlist_space(&ds->ds_deadlist,
		    &dlused, &dlcomp, &dluncomp);
		pa->used += dlused;
		pa->comp += dlcomp;
		pa->uncomp += dluncomp;
	}

	/*
	 * If we are a clone of a clone then we never reached ORIGIN,
	 * so we need to subtract out the clone origin's used space.
	 */
	if (pa->origin_origin) {
		pa->used -= pa->origin_origin->ds_phys->ds_used_bytes;
		pa->comp -= pa->origin_origin->ds_phys->ds_compressed_bytes;
		pa->uncomp -= pa->origin_origin->ds_phys->ds_uncompressed_bytes;
	}

	/* Check that there is enough space here */
	err = dsl_dir_transfer_possible(origin_ds->ds_dir, hds->ds_dir,
	    pa->used);
	if (err)
		return (err);

	/*
	 * Compute the amounts of space that will be used by snapshots
	 * after the promotion (for both origin and clone).  For each,
	 * it is the amount of space that will be on all of their
	 * deadlists (that was not born before their new origin).
	 */
	if (hds->ds_dir->dd_phys->dd_flags & DD_FLAG_USED_BREAKDOWN) {
		uint64_t space;

		/*
		 * Note, typically this will not be a clone of a clone,
		 * so dd_origin_txg will be < TXG_INITIAL, so
		 * these snaplist_space() -> dsl_deadlist_space_range()
		 * calls will be fast because they do not have to
		 * iterate over all bps.
		 */
		snap = list_head(&pa->origin_snaps);
		err = snaplist_space(&pa->shared_snaps,
		    snap->ds->ds_dir->dd_origin_txg, &pa->cloneusedsnap);
		if (err)
			return (err);

		err = snaplist_space(&pa->clone_snaps,
		    snap->ds->ds_dir->dd_origin_txg, &space);
		if (err)
			return (err);
		pa->cloneusedsnap += space;
	}
	if (origin_ds->ds_dir->dd_phys->dd_flags & DD_FLAG_USED_BREAKDOWN) {
		err = snaplist_space(&pa->origin_snaps,
		    origin_ds->ds_phys->ds_creation_txg, &pa->originusedsnap);
		if (err)
			return (err);
	}

	return (0);
out:
	pa->err_ds =  snap->ds->ds_snapname;
	return (err);
}

static void
dsl_dataset_promote_sync(void *arg1, void *arg2, dmu_tx_t *tx)
{
	dsl_dataset_t *hds = arg1;
	struct promotearg *pa = arg2;
	struct promotenode *snap = list_head(&pa->shared_snaps);
	dsl_dataset_t *origin_ds = snap->ds;
	dsl_dataset_t *origin_head;
	dsl_dir_t *dd = hds->ds_dir;
	dsl_pool_t *dp = hds->ds_dir->dd_pool;
	dsl_dir_t *odd = NULL;
	uint64_t oldnext_obj;
	int64_t delta;

	ASSERT(0 == (hds->ds_phys->ds_flags & DS_FLAG_NOPROMOTE));

	snap = list_head(&pa->origin_snaps);
	origin_head = snap->ds;

	/*
	 * We need to explicitly open odd, since origin_ds's dd will be
	 * changing.
	 */
	VERIFY(0 == dsl_dir_open_obj(dp, origin_ds->ds_dir->dd_object,
	    NULL, FTAG, &odd));

	/* change origin's next snap */
	dmu_buf_will_dirty(origin_ds->ds_dbuf, tx);
	oldnext_obj = origin_ds->ds_phys->ds_next_snap_obj;
	snap = list_tail(&pa->clone_snaps);
	ASSERT3U(snap->ds->ds_phys->ds_prev_snap_obj, ==, origin_ds->ds_object);
	origin_ds->ds_phys->ds_next_snap_obj = snap->ds->ds_object;

	/* change the origin's next clone */
	if (origin_ds->ds_phys->ds_next_clones_obj) {
		remove_from_next_clones(origin_ds, snap->ds->ds_object, tx);
		VERIFY3U(0, ==, zap_add_int(dp->dp_meta_objset,
		    origin_ds->ds_phys->ds_next_clones_obj,
		    oldnext_obj, tx));
	}

	/* change origin */
	dmu_buf_will_dirty(dd->dd_dbuf, tx);
	ASSERT3U(dd->dd_phys->dd_origin_obj, ==, origin_ds->ds_object);
	dd->dd_phys->dd_origin_obj = odd->dd_phys->dd_origin_obj;
	dd->dd_origin_txg = origin_head->ds_dir->dd_origin_txg;
	dmu_buf_will_dirty(odd->dd_dbuf, tx);
	odd->dd_phys->dd_origin_obj = origin_ds->ds_object;
	origin_head->ds_dir->dd_origin_txg =
	    origin_ds->ds_phys->ds_creation_txg;

	/* change dd_clone entries */
	if (spa_version(dp->dp_spa) >= SPA_VERSION_DIR_CLONES) {
		VERIFY3U(0, ==, zap_remove_int(dp->dp_meta_objset,
		    odd->dd_phys->dd_clones, hds->ds_object, tx));
		VERIFY3U(0, ==, zap_add_int(dp->dp_meta_objset,
		    pa->origin_origin->ds_dir->dd_phys->dd_clones,
		    hds->ds_object, tx));

		VERIFY3U(0, ==, zap_remove_int(dp->dp_meta_objset,
		    pa->origin_origin->ds_dir->dd_phys->dd_clones,
		    origin_head->ds_object, tx));
		if (dd->dd_phys->dd_clones == 0) {
			dd->dd_phys->dd_clones = zap_create(dp->dp_meta_objset,
			    DMU_OT_DSL_CLONES, DMU_OT_NONE, 0, tx);
		}
		VERIFY3U(0, ==, zap_add_int(dp->dp_meta_objset,
		    dd->dd_phys->dd_clones, origin_head->ds_object, tx));

	}

	/* move snapshots to this dir */
	for (snap = list_head(&pa->shared_snaps); snap;
	    snap = list_next(&pa->shared_snaps, snap)) {
		dsl_dataset_t *ds = snap->ds;

		/* unregister props as dsl_dir is changing */
		if (ds->ds_objset) {
			dmu_objset_evict(ds->ds_objset);
			ds->ds_objset = NULL;
		}
		/* move snap name entry */
		VERIFY(0 == dsl_dataset_get_snapname(ds));
		VERIFY(0 == dsl_dataset_snap_remove(origin_head,
		    ds->ds_snapname, tx));
		VERIFY(0 == zap_add(dp->dp_meta_objset,
		    hds->ds_phys->ds_snapnames_zapobj, ds->ds_snapname,
		    8, 1, &ds->ds_object, tx));

		/* change containing dsl_dir */
		dmu_buf_will_dirty(ds->ds_dbuf, tx);
		ASSERT3U(ds->ds_phys->ds_dir_obj, ==, odd->dd_object);
		ds->ds_phys->ds_dir_obj = dd->dd_object;
		ASSERT3P(ds->ds_dir, ==, odd);
		dsl_dir_close(ds->ds_dir, ds);
		VERIFY(0 == dsl_dir_open_obj(dp, dd->dd_object,
		    NULL, ds, &ds->ds_dir));

		/* move any clone references */
		if (ds->ds_phys->ds_next_clones_obj &&
		    spa_version(dp->dp_spa) >= SPA_VERSION_DIR_CLONES) {
			zap_cursor_t zc;
			zap_attribute_t za;

			for (zap_cursor_init(&zc, dp->dp_meta_objset,
			    ds->ds_phys->ds_next_clones_obj);
			    zap_cursor_retrieve(&zc, &za) == 0;
			    zap_cursor_advance(&zc)) {
				dsl_dataset_t *cnds;
				uint64_t o;

				if (za.za_first_integer == oldnext_obj) {
					/*
					 * We've already moved the
					 * origin's reference.
					 */
					continue;
				}

				VERIFY3U(0, ==, dsl_dataset_hold_obj(dp,
				    za.za_first_integer, FTAG, &cnds));
				o = cnds->ds_dir->dd_phys->dd_head_dataset_obj;

				VERIFY3U(zap_remove_int(dp->dp_meta_objset,
				    odd->dd_phys->dd_clones, o, tx), ==, 0);
				VERIFY3U(zap_add_int(dp->dp_meta_objset,
				    dd->dd_phys->dd_clones, o, tx), ==, 0);
				dsl_dataset_rele(cnds, FTAG);
			}
			zap_cursor_fini(&zc);
		}

		ASSERT3U(dsl_prop_numcb(ds), ==, 0);
	}

	/*
	 * Change space accounting.
	 * Note, pa->*usedsnap and dd_used_breakdown[SNAP] will either
	 * both be valid, or both be 0 (resulting in delta == 0).  This
	 * is true for each of {clone,origin} independently.
	 */

	delta = pa->cloneusedsnap -
	    dd->dd_phys->dd_used_breakdown[DD_USED_SNAP];
	ASSERT3S(delta, >=, 0);
	ASSERT3U(pa->used, >=, delta);
	dsl_dir_diduse_space(dd, DD_USED_SNAP, delta, 0, 0, tx);
	dsl_dir_diduse_space(dd, DD_USED_HEAD,
	    pa->used - delta, pa->comp, pa->uncomp, tx);

	delta = pa->originusedsnap -
	    odd->dd_phys->dd_used_breakdown[DD_USED_SNAP];
	ASSERT3S(delta, <=, 0);
	ASSERT3U(pa->used, >=, -delta);
	dsl_dir_diduse_space(odd, DD_USED_SNAP, delta, 0, 0, tx);
	dsl_dir_diduse_space(odd, DD_USED_HEAD,
	    -pa->used - delta, -pa->comp, -pa->uncomp, tx);

	origin_ds->ds_phys->ds_unique_bytes = pa->unique;

	/* log history record */
	spa_history_log_internal(LOG_DS_PROMOTE, dd->dd_pool->dp_spa, tx,
	    "dataset = %llu", hds->ds_object);

	dsl_dir_close(odd, FTAG);
}

static char *snaplist_tag = "snaplist";
/*
 * Make a list of dsl_dataset_t's for the snapshots between first_obj
 * (exclusive) and last_obj (inclusive).  The list will be in reverse
 * order (last_obj will be the list_head()).  If first_obj == 0, do all
 * snapshots back to this dataset's origin.
 */
static int
snaplist_make(dsl_pool_t *dp, boolean_t own,
    uint64_t first_obj, uint64_t last_obj, list_t *l)
{
	uint64_t obj = last_obj;

	ASSERT(RW_LOCK_HELD(&dp->dp_config_rwlock));

	list_create(l, sizeof (struct promotenode),
	    offsetof(struct promotenode, link));

	while (obj != first_obj) {
		dsl_dataset_t *ds;
		struct promotenode *snap;
		int err;

		if (own) {
			err = dsl_dataset_own_obj(dp, obj,
			    0, snaplist_tag, &ds);
			if (err == 0)
				dsl_dataset_make_exclusive(ds, snaplist_tag);
		} else {
			err = dsl_dataset_hold_obj(dp, obj, snaplist_tag, &ds);
		}
		if (err == ENOENT) {
			/* lost race with snapshot destroy */
			struct promotenode *last = list_tail(l);
			ASSERT(obj != last->ds->ds_phys->ds_prev_snap_obj);
			obj = last->ds->ds_phys->ds_prev_snap_obj;
			continue;
		} else if (err) {
			return (err);
		}

		if (first_obj == 0)
			first_obj = ds->ds_dir->dd_phys->dd_origin_obj;

		snap = kmem_alloc(sizeof (struct promotenode), KM_SLEEP);
		snap->ds = ds;
		list_insert_tail(l, snap);
		obj = ds->ds_phys->ds_prev_snap_obj;
	}

	return (0);
}

static int
snaplist_space(list_t *l, uint64_t mintxg, uint64_t *spacep)
{
	struct promotenode *snap;

	*spacep = 0;
	for (snap = list_head(l); snap; snap = list_next(l, snap)) {
		uint64_t used, comp, uncomp;
		dsl_deadlist_space_range(&snap->ds->ds_deadlist,
		    mintxg, UINT64_MAX, &used, &comp, &uncomp);
		*spacep += used;
	}
	return (0);
}

static void
snaplist_destroy(list_t *l, boolean_t own)
{
	struct promotenode *snap;

	if (!l || !list_link_active(&l->list_head))
		return;

	while ((snap = list_tail(l)) != NULL) {
		list_remove(l, snap);
		if (own)
			dsl_dataset_disown(snap->ds, snaplist_tag);
		else
			dsl_dataset_rele(snap->ds, snaplist_tag);
		kmem_free(snap, sizeof (struct promotenode));
	}
	list_destroy(l);
}

/*
 * Promote a clone.  Nomenclature note:
 * "clone" or "cds": the original clone which is being promoted
 * "origin" or "ods": the snapshot which is originally clone's origin
 * "origin head" or "ohds": the dataset which is the head
 * (filesystem/volume) for the origin
 * "origin origin": the origin of the origin's filesystem (typically
 * NULL, indicating that the clone is not a clone of a clone).
 */
int
dsl_dataset_promote(const char *name, char *conflsnap)
{
	dsl_dataset_t *ds;
	dsl_dir_t *dd;
	dsl_pool_t *dp;
	dmu_object_info_t doi;
	struct promotearg pa;
	struct promotenode *snap;
	int err;

	bzero(&pa, sizeof(struct promotearg));
	err = dsl_dataset_hold(name, FTAG, &ds);
	if (err)
		return (err);
	dd = ds->ds_dir;
	dp = dd->dd_pool;

	err = dmu_object_info(dp->dp_meta_objset,
	    ds->ds_phys->ds_snapnames_zapobj, &doi);
	if (err) {
		dsl_dataset_rele(ds, FTAG);
		return (err);
	}

	if (dsl_dataset_is_snapshot(ds) || dd->dd_phys->dd_origin_obj == 0) {
		dsl_dataset_rele(ds, FTAG);
		return (EINVAL);
	}

	/*
	 * We are going to inherit all the snapshots taken before our
	 * origin (i.e., our new origin will be our parent's origin).
	 * Take ownership of them so that we can rename them into our
	 * namespace.
	 */
	rw_enter(&dp->dp_config_rwlock, RW_READER);

	err = snaplist_make(dp, B_TRUE, 0, dd->dd_phys->dd_origin_obj,
	    &pa.shared_snaps);
	if (err != 0)
		goto out;

	err = snaplist_make(dp, B_FALSE, 0, ds->ds_object, &pa.clone_snaps);
	if (err != 0)
		goto out;

	snap = list_head(&pa.shared_snaps);
	ASSERT3U(snap->ds->ds_object, ==, dd->dd_phys->dd_origin_obj);
	err = snaplist_make(dp, B_FALSE, dd->dd_phys->dd_origin_obj,
	    snap->ds->ds_dir->dd_phys->dd_head_dataset_obj, &pa.origin_snaps);
	if (err != 0)
		goto out;

	if (snap->ds->ds_dir->dd_phys->dd_origin_obj != 0) {
		err = dsl_dataset_hold_obj(dp,
		    snap->ds->ds_dir->dd_phys->dd_origin_obj,
		    FTAG, &pa.origin_origin);
		if (err != 0)
			goto out;
	}

out:
	rw_exit(&dp->dp_config_rwlock);

	/*
	 * Add in 128x the snapnames zapobj size, since we will be moving
	 * a bunch of snapnames to the promoted ds, and dirtying their
	 * bonus buffers.
	 */
	if (err == 0) {
		err = dsl_sync_task_do(dp, dsl_dataset_promote_check,
		    dsl_dataset_promote_sync, ds, &pa,
		    2 + 2 * doi.doi_physical_blocks_512);
		if (err && pa.err_ds && conflsnap)
			(void) strncpy(conflsnap, pa.err_ds, MAXNAMELEN);
	}

	snaplist_destroy(&pa.shared_snaps, B_TRUE);
	snaplist_destroy(&pa.clone_snaps, B_FALSE);
	snaplist_destroy(&pa.origin_snaps, B_FALSE);
	if (pa.origin_origin)
		dsl_dataset_rele(pa.origin_origin, FTAG);
	dsl_dataset_rele(ds, FTAG);
	return (err);
}

struct cloneswaparg {
	dsl_dataset_t *cds; /* clone dataset */
	dsl_dataset_t *ohds; /* origin's head dataset */
	boolean_t force;
	int64_t unused_refres_delta; /* change in unconsumed refreservation */
};

/* ARGSUSED */
static int
dsl_dataset_clone_swap_check(void *arg1, void *arg2, dmu_tx_t *tx)
{
	struct cloneswaparg *csa = arg1;

	/* they should both be heads */
	if (dsl_dataset_is_snapshot(csa->cds) ||
	    dsl_dataset_is_snapshot(csa->ohds))
		return (EINVAL);

	/* the branch point should be just before them */
	if (csa->cds->ds_prev != csa->ohds->ds_prev)
		return (EINVAL);

	/* cds should be the clone (unless they are unrelated) */
	if (csa->cds->ds_prev != NULL &&
	    csa->cds->ds_prev != csa->cds->ds_dir->dd_pool->dp_origin_snap &&
	    csa->ohds->ds_object !=
	    csa->cds->ds_prev->ds_phys->ds_next_snap_obj)
		return (EINVAL);

	/* the clone should be a child of the origin */
	if (csa->cds->ds_dir->dd_parent != csa->ohds->ds_dir)
		return (EINVAL);

	/* ohds shouldn't be modified unless 'force' */
	if (!csa->force && dsl_dataset_modified_since_lastsnap(csa->ohds))
		return (ETXTBSY);

	/* adjust amount of any unconsumed refreservation */
	csa->unused_refres_delta =
	    (int64_t)MIN(csa->ohds->ds_reserved,
	    csa->ohds->ds_phys->ds_unique_bytes) -
	    (int64_t)MIN(csa->ohds->ds_reserved,
	    csa->cds->ds_phys->ds_unique_bytes);

	if (csa->unused_refres_delta > 0 &&
	    csa->unused_refres_delta >
	    dsl_dir_space_available(csa->ohds->ds_dir, NULL, 0, TRUE))
		return (ENOSPC);

	if (csa->ohds->ds_quota != 0 &&
	    csa->cds->ds_phys->ds_unique_bytes > csa->ohds->ds_quota)
		return (EDQUOT);

	return (0);
}

/* ARGSUSED */
static void
dsl_dataset_clone_swap_sync(void *arg1, void *arg2, dmu_tx_t *tx)
{
	struct cloneswaparg *csa = arg1;
	dsl_pool_t *dp = csa->cds->ds_dir->dd_pool;

	ASSERT(csa->cds->ds_reserved == 0);
	ASSERT(csa->ohds->ds_quota == 0 ||
	    csa->cds->ds_phys->ds_unique_bytes <= csa->ohds->ds_quota);

	dmu_buf_will_dirty(csa->cds->ds_dbuf, tx);
	dmu_buf_will_dirty(csa->ohds->ds_dbuf, tx);

	if (csa->cds->ds_objset != NULL) {
		dmu_objset_evict(csa->cds->ds_objset);
		csa->cds->ds_objset = NULL;
	}

	if (csa->ohds->ds_objset != NULL) {
		dmu_objset_evict(csa->ohds->ds_objset);
		csa->ohds->ds_objset = NULL;
	}

	/*
	 * Reset origin's unique bytes, if it exists.
	 */
	if (csa->cds->ds_prev) {
		dsl_dataset_t *origin = csa->cds->ds_prev;
		uint64_t comp, uncomp;

		dmu_buf_will_dirty(origin->ds_dbuf, tx);
		dsl_deadlist_space_range(&csa->cds->ds_deadlist,
		    origin->ds_phys->ds_prev_snap_txg, UINT64_MAX,
		    &origin->ds_phys->ds_unique_bytes, &comp, &uncomp);
	}

	/* swap blkptrs */
	{
		blkptr_t tmp;
		tmp = csa->ohds->ds_phys->ds_bp;
		csa->ohds->ds_phys->ds_bp = csa->cds->ds_phys->ds_bp;
		csa->cds->ds_phys->ds_bp = tmp;
	}

	/* set dd_*_bytes */
	{
		int64_t dused, dcomp, duncomp;
		uint64_t cdl_used, cdl_comp, cdl_uncomp;
		uint64_t odl_used, odl_comp, odl_uncomp;

		ASSERT3U(csa->cds->ds_dir->dd_phys->
		    dd_used_breakdown[DD_USED_SNAP], ==, 0);

		dsl_deadlist_space(&csa->cds->ds_deadlist,
		    &cdl_used, &cdl_comp, &cdl_uncomp);
		dsl_deadlist_space(&csa->ohds->ds_deadlist,
		    &odl_used, &odl_comp, &odl_uncomp);

		dused = csa->cds->ds_phys->ds_used_bytes + cdl_used -
		    (csa->ohds->ds_phys->ds_used_bytes + odl_used);
		dcomp = csa->cds->ds_phys->ds_compressed_bytes + cdl_comp -
		    (csa->ohds->ds_phys->ds_compressed_bytes + odl_comp);
		duncomp = csa->cds->ds_phys->ds_uncompressed_bytes +
		    cdl_uncomp -
		    (csa->ohds->ds_phys->ds_uncompressed_bytes + odl_uncomp);

		dsl_dir_diduse_space(csa->ohds->ds_dir, DD_USED_HEAD,
		    dused, dcomp, duncomp, tx);
		dsl_dir_diduse_space(csa->cds->ds_dir, DD_USED_HEAD,
		    -dused, -dcomp, -duncomp, tx);

		/*
		 * The difference in the space used by snapshots is the
		 * difference in snapshot space due to the head's
		 * deadlist (since that's the only thing that's
		 * changing that affects the snapused).
		 */
		dsl_deadlist_space_range(&csa->cds->ds_deadlist,
		    csa->ohds->ds_dir->dd_origin_txg, UINT64_MAX,
		    &cdl_used, &cdl_comp, &cdl_uncomp);
		dsl_deadlist_space_range(&csa->ohds->ds_deadlist,
		    csa->ohds->ds_dir->dd_origin_txg, UINT64_MAX,
		    &odl_used, &odl_comp, &odl_uncomp);
		dsl_dir_transfer_space(csa->ohds->ds_dir, cdl_used - odl_used,
		    DD_USED_HEAD, DD_USED_SNAP, tx);
	}

	/* swap ds_*_bytes */
	SWITCH64(csa->ohds->ds_phys->ds_used_bytes,
	    csa->cds->ds_phys->ds_used_bytes);
	SWITCH64(csa->ohds->ds_phys->ds_compressed_bytes,
	    csa->cds->ds_phys->ds_compressed_bytes);
	SWITCH64(csa->ohds->ds_phys->ds_uncompressed_bytes,
	    csa->cds->ds_phys->ds_uncompressed_bytes);
	SWITCH64(csa->ohds->ds_phys->ds_unique_bytes,
	    csa->cds->ds_phys->ds_unique_bytes);

	/* apply any parent delta for change in unconsumed refreservation */
	dsl_dir_diduse_space(csa->ohds->ds_dir, DD_USED_REFRSRV,
	    csa->unused_refres_delta, 0, 0, tx);

	/*
	 * Swap deadlists.
	 */
	dsl_deadlist_close(&csa->cds->ds_deadlist);
	dsl_deadlist_close(&csa->ohds->ds_deadlist);
	SWITCH64(csa->ohds->ds_phys->ds_deadlist_obj,
	    csa->cds->ds_phys->ds_deadlist_obj);
	dsl_deadlist_open(&csa->cds->ds_deadlist, dp->dp_meta_objset,
	    csa->cds->ds_phys->ds_deadlist_obj);
	dsl_deadlist_open(&csa->ohds->ds_deadlist, dp->dp_meta_objset,
	    csa->ohds->ds_phys->ds_deadlist_obj);

	dsl_scan_ds_clone_swapped(csa->ohds, csa->cds, tx);
}

/*
 * Swap 'clone' with its origin head datasets.  Used at the end of "zfs
 * recv" into an existing fs to swizzle the file system to the new
 * version, and by "zfs rollback".  Can also be used to swap two
 * independent head datasets if neither has any snapshots.
 */
int
dsl_dataset_clone_swap(dsl_dataset_t *clone, dsl_dataset_t *origin_head,
    boolean_t force)
{
	struct cloneswaparg csa;
	int error;

	ASSERT(clone->ds_owner);
	ASSERT(origin_head->ds_owner);
retry:
	/* Need exclusive access for the swap */
	rw_enter(&clone->ds_rwlock, RW_WRITER);
	if (!rw_tryenter(&origin_head->ds_rwlock, RW_WRITER)) {
		rw_exit(&clone->ds_rwlock);
		rw_enter(&origin_head->ds_rwlock, RW_WRITER);
		if (!rw_tryenter(&clone->ds_rwlock, RW_WRITER)) {
			rw_exit(&origin_head->ds_rwlock);
			goto retry;
		}
	}
	csa.cds = clone;
	csa.ohds = origin_head;
	csa.force = force;
	error = dsl_sync_task_do(clone->ds_dir->dd_pool,
	    dsl_dataset_clone_swap_check,
	    dsl_dataset_clone_swap_sync, &csa, NULL, 9);
	return (error);
}

/*
 * Given a pool name and a dataset object number in that pool,
 * return the name of that dataset.
 */
int
dsl_dsobj_to_dsname(char *pname, uint64_t obj, char *buf)
{
	spa_t *spa;
	dsl_pool_t *dp;
	dsl_dataset_t *ds;
	int error;

	if ((error = spa_open(pname, &spa, FTAG)) != 0)
		return (error);
	dp = spa_get_dsl(spa);
	rw_enter(&dp->dp_config_rwlock, RW_READER);
	if ((error = dsl_dataset_hold_obj(dp, obj, FTAG, &ds)) == 0) {
		dsl_dataset_name(ds, buf);
		dsl_dataset_rele(ds, FTAG);
	}
	rw_exit(&dp->dp_config_rwlock);
	spa_close(spa, FTAG);

	return (error);
}

int
dsl_dataset_check_quota(dsl_dataset_t *ds, boolean_t check_quota,
    uint64_t asize, uint64_t inflight, uint64_t *used, uint64_t *ref_rsrv)
{
	int error = 0;

	ASSERT3S(asize, >, 0);

	/*
	 * *ref_rsrv is the portion of asize that will come from any
	 * unconsumed refreservation space.
	 */
	*ref_rsrv = 0;

	mutex_enter(&ds->ds_lock);
	/*
	 * Make a space adjustment for reserved bytes.
	 */
	if (ds->ds_reserved > ds->ds_phys->ds_unique_bytes) {
		ASSERT3U(*used, >=,
		    ds->ds_reserved - ds->ds_phys->ds_unique_bytes);
		*used -= (ds->ds_reserved - ds->ds_phys->ds_unique_bytes);
		*ref_rsrv =
		    asize - MIN(asize, parent_delta(ds, asize + inflight));
	}

	if (!check_quota || ds->ds_quota == 0) {
		mutex_exit(&ds->ds_lock);
		return (0);
	}
	/*
	 * If they are requesting more space, and our current estimate
	 * is over quota, they get to try again unless the actual
	 * on-disk is over quota and there are no pending changes (which
	 * may free up space for us).
	 */
	if (ds->ds_phys->ds_used_bytes + inflight >= ds->ds_quota) {
		if (inflight > 0 || ds->ds_phys->ds_used_bytes < ds->ds_quota)
			error = ERESTART;
		else
			error = EDQUOT;
	}
	mutex_exit(&ds->ds_lock);

	return (error);
}

/* ARGSUSED */
static int
dsl_dataset_set_quota_check(void *arg1, void *arg2, dmu_tx_t *tx)
{
	dsl_dataset_t *ds = arg1;
	dsl_prop_setarg_t *psa = arg2;
	int err;

	if (spa_version(ds->ds_dir->dd_pool->dp_spa) < SPA_VERSION_REFQUOTA)
		return (ENOTSUP);

	if ((err = dsl_prop_predict_sync(ds->ds_dir, psa)) != 0)
		return (err);

	if (psa->psa_effective_value == 0)
		return (0);

	if (psa->psa_effective_value < ds->ds_phys->ds_used_bytes ||
	    psa->psa_effective_value < ds->ds_reserved)
		return (ENOSPC);

	return (0);
}

extern void dsl_prop_set_sync(void *, void *, dmu_tx_t *);

void
dsl_dataset_set_quota_sync(void *arg1, void *arg2, dmu_tx_t *tx)
{
	dsl_dataset_t *ds = arg1;
	dsl_prop_setarg_t *psa = arg2;
	uint64_t effective_value = psa->psa_effective_value;

	dsl_prop_set_sync(ds, psa, tx);
	DSL_PROP_CHECK_PREDICTION(ds->ds_dir, psa);

	if (ds->ds_quota != effective_value) {
		dmu_buf_will_dirty(ds->ds_dbuf, tx);
		ds->ds_quota = effective_value;

		spa_history_log_internal(LOG_DS_REFQUOTA,
		    ds->ds_dir->dd_pool->dp_spa, tx, "%lld dataset = %llu ",
		    (longlong_t)ds->ds_quota, ds->ds_object);
	}
}

int
dsl_dataset_set_quota(const char *dsname, zprop_source_t source, uint64_t quota)
{
	dsl_dataset_t *ds;
	dsl_prop_setarg_t psa;
	int err;

	dsl_prop_setarg_init_uint64(&psa, "refquota", source, &quota);

	err = dsl_dataset_hold(dsname, FTAG, &ds);
	if (err)
		return (err);

	/*
	 * If someone removes a file, then tries to set the quota, we
	 * want to make sure the file freeing takes effect.
	 */
	txg_wait_open(ds->ds_dir->dd_pool, 0);

	err = dsl_sync_task_do(ds->ds_dir->dd_pool,
	    dsl_dataset_set_quota_check, dsl_dataset_set_quota_sync,
	    ds, &psa, 0);

	dsl_dataset_rele(ds, FTAG);
	return (err);
}

static int
dsl_dataset_set_reservation_check(void *arg1, void *arg2, dmu_tx_t *tx)
{
	dsl_dataset_t *ds = arg1;
	dsl_prop_setarg_t *psa = arg2;
	uint64_t effective_value;
	uint64_t unique;
	int err;

	if (spa_version(ds->ds_dir->dd_pool->dp_spa) <
	    SPA_VERSION_REFRESERVATION)
		return (ENOTSUP);

	if (dsl_dataset_is_snapshot(ds))
		return (EINVAL);

	if ((err = dsl_prop_predict_sync(ds->ds_dir, psa)) != 0)
		return (err);

	effective_value = psa->psa_effective_value;

	/*
	 * If we are doing the preliminary check in open context, the
	 * space estimates may be inaccurate.
	 */
	if (!dmu_tx_is_syncing(tx))
		return (0);

	mutex_enter(&ds->ds_lock);
	if (!DS_UNIQUE_IS_ACCURATE(ds))
		dsl_dataset_recalc_head_uniq(ds);
	unique = ds->ds_phys->ds_unique_bytes;
	mutex_exit(&ds->ds_lock);

	if (MAX(unique, effective_value) > MAX(unique, ds->ds_reserved)) {
		uint64_t delta = MAX(unique, effective_value) -
		    MAX(unique, ds->ds_reserved);

		if (delta > dsl_dir_space_available(ds->ds_dir, NULL, 0, TRUE))
			return (ENOSPC);
		if (ds->ds_quota > 0 &&
		    effective_value > ds->ds_quota)
			return (ENOSPC);
	}

	return (0);
}

static void
dsl_dataset_set_reservation_sync(void *arg1, void *arg2, dmu_tx_t *tx)
{
	dsl_dataset_t *ds = arg1;
	dsl_prop_setarg_t *psa = arg2;
	uint64_t effective_value = psa->psa_effective_value;
	uint64_t unique;
	int64_t delta;

	dsl_prop_set_sync(ds, psa, tx);
	DSL_PROP_CHECK_PREDICTION(ds->ds_dir, psa);

	dmu_buf_will_dirty(ds->ds_dbuf, tx);

	mutex_enter(&ds->ds_dir->dd_lock);
	mutex_enter(&ds->ds_lock);
	ASSERT(DS_UNIQUE_IS_ACCURATE(ds));
	unique = ds->ds_phys->ds_unique_bytes;
	delta = MAX(0, (int64_t)(effective_value - unique)) -
	    MAX(0, (int64_t)(ds->ds_reserved - unique));
	ds->ds_reserved = effective_value;
	mutex_exit(&ds->ds_lock);

	dsl_dir_diduse_space(ds->ds_dir, DD_USED_REFRSRV, delta, 0, 0, tx);
	mutex_exit(&ds->ds_dir->dd_lock);

	spa_history_log_internal(LOG_DS_REFRESERV,
	    ds->ds_dir->dd_pool->dp_spa, tx, "%lld dataset = %llu",
	    (longlong_t)effective_value, ds->ds_object);
}

int
dsl_dataset_set_reservation(const char *dsname, zprop_source_t source,
    uint64_t reservation)
{
	dsl_dataset_t *ds;
	dsl_prop_setarg_t psa;
	int err;

	dsl_prop_setarg_init_uint64(&psa, "refreservation", source,
	    &reservation);

	err = dsl_dataset_hold(dsname, FTAG, &ds);
	if (err)
		return (err);

	err = dsl_sync_task_do(ds->ds_dir->dd_pool,
	    dsl_dataset_set_reservation_check,
	    dsl_dataset_set_reservation_sync, ds, &psa, 0);

	dsl_dataset_rele(ds, FTAG);
	return (err);
}

struct dsl_ds_holdarg {
	dsl_sync_task_group_t *dstg;
	char *htag;
	char *snapname;
	boolean_t recursive;
	boolean_t gotone;
	boolean_t temphold;
	char failed[MAXPATHLEN];
};

/*
 * The max length of a temporary tag prefix is the number of hex digits
 * required to express UINT64_MAX plus one for the hyphen.
 */
#define	MAX_TAG_PREFIX_LEN	17

static int
dsl_dataset_user_hold_check(void *arg1, void *arg2, dmu_tx_t *tx)
{
	dsl_dataset_t *ds = arg1;
	struct dsl_ds_holdarg *ha = arg2;
	char *htag = ha->htag;
	objset_t *mos = ds->ds_dir->dd_pool->dp_meta_objset;
	int error = 0;

	if (spa_version(ds->ds_dir->dd_pool->dp_spa) < SPA_VERSION_USERREFS)
		return (ENOTSUP);

	if (!dsl_dataset_is_snapshot(ds))
		return (EINVAL);

	/* tags must be unique */
	mutex_enter(&ds->ds_lock);
	if (ds->ds_phys->ds_userrefs_obj) {
		error = zap_lookup(mos, ds->ds_phys->ds_userrefs_obj, htag,
		    8, 1, tx);
		if (error == 0)
			error = EEXIST;
		else if (error == ENOENT)
			error = 0;
	}
	mutex_exit(&ds->ds_lock);

	if (error == 0 && ha->temphold &&
	    strlen(htag) + MAX_TAG_PREFIX_LEN >= MAXNAMELEN)
		error = E2BIG;

	return (error);
}

static void
dsl_dataset_user_hold_sync(void *arg1, void *arg2, dmu_tx_t *tx)
{
	dsl_dataset_t *ds = arg1;
	struct dsl_ds_holdarg *ha = arg2;
	char *htag = ha->htag;
	dsl_pool_t *dp = ds->ds_dir->dd_pool;
	objset_t *mos = dp->dp_meta_objset;
	uint64_t now = gethrestime_sec();
	uint64_t zapobj;

	mutex_enter(&ds->ds_lock);
	if (ds->ds_phys->ds_userrefs_obj == 0) {
		/*
		 * This is the first user hold for this dataset.  Create
		 * the userrefs zap object.
		 */
		dmu_buf_will_dirty(ds->ds_dbuf, tx);
		zapobj = ds->ds_phys->ds_userrefs_obj =
		    zap_create(mos, DMU_OT_USERREFS, DMU_OT_NONE, 0, tx);
	} else {
		zapobj = ds->ds_phys->ds_userrefs_obj;
	}
	ds->ds_userrefs++;
	mutex_exit(&ds->ds_lock);

	VERIFY(0 == zap_add(mos, zapobj, htag, 8, 1, &now, tx));

	if (ha->temphold) {
		VERIFY(0 == dsl_pool_user_hold(dp, ds->ds_object,
		    htag, &now, tx));
	}

	spa_history_log_internal(LOG_DS_USER_HOLD,
	    dp->dp_spa, tx, "<%s> temp = %d dataset = %llu", htag,
	    (int)ha->temphold, ds->ds_object);
}

static int
dsl_dataset_user_hold_one(const char *dsname, void *arg)
{
	struct dsl_ds_holdarg *ha = arg;
	dsl_dataset_t *ds;
	int error;
	char *name;

	/* alloc a buffer to hold dsname@snapname plus terminating NULL */
	name = kmem_asprintf("%s@%s", dsname, ha->snapname);
	error = dsl_dataset_hold(name, ha->dstg, &ds);
	strfree(name);
	if (error == 0) {
		ha->gotone = B_TRUE;
		dsl_sync_task_create(ha->dstg, dsl_dataset_user_hold_check,
		    dsl_dataset_user_hold_sync, ds, ha, 0);
	} else if (error == ENOENT && ha->recursive) {
		error = 0;
	} else {
		(void) strlcpy(ha->failed, dsname, sizeof (ha->failed));
	}
	return (error);
}

int
dsl_dataset_user_hold(char *dsname, char *snapname, char *htag,
    boolean_t recursive, boolean_t temphold)
{
	struct dsl_ds_holdarg *ha;
	dsl_sync_task_t *dst;
	spa_t *spa;
	int error;

	ha = kmem_zalloc(sizeof (struct dsl_ds_holdarg), KM_SLEEP);

	(void) strlcpy(ha->failed, dsname, sizeof (ha->failed));

	error = spa_open(dsname, &spa, FTAG);
	if (error) {
		kmem_free(ha, sizeof (struct dsl_ds_holdarg));
		return (error);
	}

	ha->dstg = dsl_sync_task_group_create(spa_get_dsl(spa));
	ha->htag = htag;
	ha->snapname = snapname;
	ha->recursive = recursive;
	ha->temphold = temphold;
	if (recursive) {
		error = dmu_objset_find(dsname, dsl_dataset_user_hold_one,
		    ha, DS_FIND_CHILDREN);
	} else {
		error = dsl_dataset_user_hold_one(dsname, ha);
	}
	if (error == 0)
		error = dsl_sync_task_group_wait(ha->dstg);

	for (dst = list_head(&ha->dstg->dstg_tasks); dst;
	    dst = list_next(&ha->dstg->dstg_tasks, dst)) {
		dsl_dataset_t *ds = dst->dst_arg1;

		if (dst->dst_err) {
			dsl_dataset_name(ds, ha->failed);
			*strchr(ha->failed, '@') = '\0';
		}
		dsl_dataset_rele(ds, ha->dstg);
	}

	if (error == 0 && recursive && !ha->gotone)
		error = ENOENT;

	if (error)
		(void) strlcpy(dsname, ha->failed, sizeof (ha->failed));

	dsl_sync_task_group_destroy(ha->dstg);
	kmem_free(ha, sizeof (struct dsl_ds_holdarg));
	spa_close(spa, FTAG);
	return (error);
}

struct dsl_ds_releasearg {
	dsl_dataset_t *ds;
	const char *htag;
	boolean_t own;		/* do we own or just hold ds? */
};

static int
dsl_dataset_release_might_destroy(dsl_dataset_t *ds, const char *htag,
    boolean_t *might_destroy)
{
	objset_t *mos = ds->ds_dir->dd_pool->dp_meta_objset;
	uint64_t zapobj;
	uint64_t tmp;
	int error;

	*might_destroy = B_FALSE;

	mutex_enter(&ds->ds_lock);
	zapobj = ds->ds_phys->ds_userrefs_obj;
	if (zapobj == 0) {
		/* The tag can't possibly exist */
		mutex_exit(&ds->ds_lock);
		return (ESRCH);
	}

	/* Make sure the tag exists */
	error = zap_lookup(mos, zapobj, htag, 8, 1, &tmp);
	if (error) {
		mutex_exit(&ds->ds_lock);
		if (error == ENOENT)
			error = ESRCH;
		return (error);
	}

	if (ds->ds_userrefs == 1 && ds->ds_phys->ds_num_children == 1 &&
	    DS_IS_DEFER_DESTROY(ds))
		*might_destroy = B_TRUE;

	mutex_exit(&ds->ds_lock);
	return (0);
}

static int
dsl_dataset_user_release_check(void *arg1, void *tag, dmu_tx_t *tx)
{
	struct dsl_ds_releasearg *ra = arg1;
	dsl_dataset_t *ds = ra->ds;
	boolean_t might_destroy;
	int error;

	if (spa_version(ds->ds_dir->dd_pool->dp_spa) < SPA_VERSION_USERREFS)
		return (ENOTSUP);

	error = dsl_dataset_release_might_destroy(ds, ra->htag, &might_destroy);
	if (error)
		return (error);

	if (might_destroy) {
		struct dsl_ds_destroyarg dsda = {0};

		if (dmu_tx_is_syncing(tx)) {
			/*
			 * If we're not prepared to remove the snapshot,
			 * we can't allow the release to happen right now.
			 */
			if (!ra->own)
				return (EBUSY);
		}
		dsda.ds = ds;
		dsda.releasing = B_TRUE;
		return (dsl_dataset_destroy_check(&dsda, tag, tx));
	}

	return (0);
}

static void
dsl_dataset_user_release_sync(void *arg1, void *tag, dmu_tx_t *tx)
{
	struct dsl_ds_releasearg *ra = arg1;
	dsl_dataset_t *ds = ra->ds;
	dsl_pool_t *dp = ds->ds_dir->dd_pool;
	objset_t *mos = dp->dp_meta_objset;
	uint64_t zapobj;
	uint64_t dsobj = ds->ds_object;
	uint64_t refs;
	int error;

	if (ds->ds_objset) {
		dmu_objset_evict(ds->ds_objset);
		ds->ds_objset = NULL;
	}

	mutex_enter(&ds->ds_lock);
	ds->ds_userrefs--;
	refs = ds->ds_userrefs;
	mutex_exit(&ds->ds_lock);
	error = dsl_pool_user_release(dp, ds->ds_object, ra->htag, tx);
	VERIFY(error == 0 || error == ENOENT);
	zapobj = ds->ds_phys->ds_userrefs_obj;
	VERIFY(0 == zap_remove(mos, zapobj, ra->htag, tx));
	if (ds->ds_userrefs == 0 && ds->ds_phys->ds_num_children == 1 &&
	    DS_IS_DEFER_DESTROY(ds)) {
		struct dsl_ds_destroyarg dsda = {0};

		ASSERT(ra->own);
		dsda.ds = ds;
		dsda.releasing = B_TRUE;
		/* We already did the destroy_check */
		dsl_dataset_destroy_sync(&dsda, tag, tx);
	}

	spa_history_log_internal(LOG_DS_USER_RELEASE,
	    dp->dp_spa, tx, "<%s> %lld dataset = %llu",
	    ra->htag, (longlong_t)refs, dsobj);
}

static int
dsl_dataset_user_release_one(const char *dsname, void *arg)
{
	struct dsl_ds_holdarg *ha = arg;
	struct dsl_ds_releasearg *ra;
	dsl_dataset_t *ds;
	int error;
	void *dtag = ha->dstg;
	char *name;
	boolean_t own = B_FALSE;
	boolean_t might_destroy;

	/* alloc a buffer to hold dsname@snapname, plus the terminating NULL */
	name = kmem_asprintf("%s@%s", dsname, ha->snapname);
	error = dsl_dataset_hold(name, dtag, &ds);
	strfree(name);
	if (error == ENOENT && ha->recursive)
		return (0);
	(void) strlcpy(ha->failed, dsname, sizeof (ha->failed));
	if (error)
		return (error);

	ha->gotone = B_TRUE;

	ASSERT(dsl_dataset_is_snapshot(ds));

	error = dsl_dataset_release_might_destroy(ds, ha->htag, &might_destroy);
	if (error) {
		dsl_dataset_rele(ds, dtag);
		return (error);
	}

	if (might_destroy) {
#ifdef _KERNEL
		name = kmem_asprintf("%s@%s", dsname, ha->snapname);
		error = zfs_unmount_snap(name, NULL);
		strfree(name);
		if (error) {
			dsl_dataset_rele(ds, dtag);
			return (error);
		}
#endif
		if (!dsl_dataset_tryown(ds, B_TRUE, dtag)) {
			dsl_dataset_rele(ds, dtag);
			return (EBUSY);
		} else {
			own = B_TRUE;
			dsl_dataset_make_exclusive(ds, dtag);
		}
	}

	ra = kmem_alloc(sizeof (struct dsl_ds_releasearg), KM_SLEEP);
	ra->ds = ds;
	ra->htag = ha->htag;
	ra->own = own;
	dsl_sync_task_create(ha->dstg, dsl_dataset_user_release_check,
	    dsl_dataset_user_release_sync, ra, dtag, 0);

	return (0);
}

int
dsl_dataset_user_release(char *dsname, char *snapname, char *htag,
    boolean_t recursive)
{
	struct dsl_ds_holdarg *ha;
	dsl_sync_task_t *dst;
	spa_t *spa;
	int error;

top:
	ha = kmem_zalloc(sizeof (struct dsl_ds_holdarg), KM_SLEEP);

	(void) strlcpy(ha->failed, dsname, sizeof (ha->failed));

	error = spa_open(dsname, &spa, FTAG);
	if (error) {
		kmem_free(ha, sizeof (struct dsl_ds_holdarg));
		return (error);
	}

	ha->dstg = dsl_sync_task_group_create(spa_get_dsl(spa));
	ha->htag = htag;
	ha->snapname = snapname;
	ha->recursive = recursive;
	if (recursive) {
		error = dmu_objset_find(dsname, dsl_dataset_user_release_one,
		    ha, DS_FIND_CHILDREN);
	} else {
		error = dsl_dataset_user_release_one(dsname, ha);
	}
	if (error == 0)
		error = dsl_sync_task_group_wait(ha->dstg);

	for (dst = list_head(&ha->dstg->dstg_tasks); dst;
	    dst = list_next(&ha->dstg->dstg_tasks, dst)) {
		struct dsl_ds_releasearg *ra = dst->dst_arg1;
		dsl_dataset_t *ds = ra->ds;

		if (dst->dst_err)
			dsl_dataset_name(ds, ha->failed);

		if (ra->own)
			dsl_dataset_disown(ds, ha->dstg);
		else
			dsl_dataset_rele(ds, ha->dstg);

		kmem_free(ra, sizeof (struct dsl_ds_releasearg));
	}

	if (error == 0 && recursive && !ha->gotone)
		error = ENOENT;

	if (error && error != EBUSY)
		(void) strlcpy(dsname, ha->failed, sizeof (ha->failed));

	dsl_sync_task_group_destroy(ha->dstg);
	kmem_free(ha, sizeof (struct dsl_ds_holdarg));
	spa_close(spa, FTAG);

	/*
	 * We can get EBUSY if we were racing with deferred destroy and
	 * dsl_dataset_user_release_check() hadn't done the necessary
	 * open context setup.  We can also get EBUSY if we're racing
	 * with destroy and that thread is the ds_owner.  Either way
	 * the busy condition should be transient, and we should retry
	 * the release operation.
	 */
	if (error == EBUSY)
		goto top;

	return (error);
}

/*
 * Called at spa_load time to release a stale temporary user hold.
 */
int
dsl_dataset_user_release_tmp(dsl_pool_t *dp, uint64_t dsobj, char *htag)
{
	dsl_dataset_t *ds;
	char *snap;
	char *name;
	int namelen;
	int error;

	rw_enter(&dp->dp_config_rwlock, RW_READER);
	error = dsl_dataset_hold_obj(dp, dsobj, FTAG, &ds);
	rw_exit(&dp->dp_config_rwlock);
	if (error)
		return (error);
	namelen = dsl_dataset_namelen(ds)+1;
	name = kmem_alloc(namelen, KM_SLEEP);
	dsl_dataset_name(ds, name);
	dsl_dataset_rele(ds, FTAG);

	snap = strchr(name, '@');
	*snap = '\0';
	++snap;
	return (dsl_dataset_user_release(name, snap, htag, B_FALSE));
}

int
dsl_dataset_get_holds(const char *dsname, nvlist_t **nvp)
{
	dsl_dataset_t *ds;
	int err;

	err = dsl_dataset_hold(dsname, FTAG, &ds);
	if (err)
		return (err);

	VERIFY(0 == nvlist_alloc(nvp, NV_UNIQUE_NAME, KM_SLEEP));
	if (ds->ds_phys->ds_userrefs_obj != 0) {
		zap_attribute_t *za;
		zap_cursor_t zc;

		za = kmem_alloc(sizeof (zap_attribute_t), KM_SLEEP);
		for (zap_cursor_init(&zc, ds->ds_dir->dd_pool->dp_meta_objset,
		    ds->ds_phys->ds_userrefs_obj);
		    zap_cursor_retrieve(&zc, za) == 0;
		    zap_cursor_advance(&zc)) {
			VERIFY(0 == nvlist_add_uint64(*nvp, za->za_name,
			    za->za_first_integer));
		}
		zap_cursor_fini(&zc);
		kmem_free(za, sizeof (zap_attribute_t));
	}
	dsl_dataset_rele(ds, FTAG);
	return (0);
}

/*
 * Note, this fuction is used as the callback for dmu_objset_find().  We
 * always return 0 so that we will continue to find and process
 * inconsistent datasets, even if we encounter an error trying to
 * process one of them.
 */
/* ARGSUSED */
int
dsl_destroy_inconsistent(const char *dsname, void *arg)
{
	dsl_dataset_t *ds;

	if (dsl_dataset_own(dsname, B_TRUE, FTAG, &ds) == 0) {
		if (DS_IS_INCONSISTENT(ds))
			(void) dsl_dataset_destroy(ds, FTAG, B_FALSE);
		else
			dsl_dataset_disown(ds, FTAG);
	}
	return (0);
}<|MERGE_RESOLUTION|>--- conflicted
+++ resolved
@@ -269,17 +269,6 @@
 
 	ASSERT(ds->ds_owner == NULL || DSL_DATASET_IS_DESTROYED(ds));
 
-<<<<<<< HEAD
-	/*
-	 * XXX: Commented out because dsl_dataset_name() is called
-	 * which references ds->ds_dir which it seems may be NULL.
-	 * This is easily trigged with 'zfs destroy <pool>/<ds>.
-	 *                   *
-	 * dprintf_ds(ds, "evicting %s\n", "");
-	 */
-
-=======
->>>>>>> 812761ea
 	unique_remove(ds->ds_fsid_guid);
 
 	if (ds->ds_objset != NULL)
