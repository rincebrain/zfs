--- conflicted
+++ resolved
@@ -339,13 +339,9 @@
 	nvlist_t *config = NULL;
 	vdev_phys_t *vp;
 	zio_t *zio;
-<<<<<<< HEAD
-	int l, flags =
-	    ZIO_FLAG_CONFIG_WRITER | ZIO_FLAG_CANFAIL | ZIO_FLAG_SPECULATIVE;
-=======
 	int flags = ZIO_FLAG_CONFIG_WRITER | ZIO_FLAG_CANFAIL |
 	    ZIO_FLAG_SPECULATIVE;
->>>>>>> 9babb374
+	int l;
 
 	ASSERT(spa_config_held(spa, SCL_STATE_ALL, RW_WRITER) == SCL_STATE_ALL);
 
@@ -354,12 +350,8 @@
 
 	vp = zio_buf_alloc(sizeof (vdev_phys_t));
 
-<<<<<<< HEAD
+retry:
 	for (l = 0; l < VDEV_LABELS; l++) {
-=======
-retry:
-	for (int l = 0; l < VDEV_LABELS; l++) {
->>>>>>> 9babb374
 
 		zio = zio_root(spa, NULL, NULL, flags);
 
@@ -507,12 +499,7 @@
 	spa_t *spa = vd->vdev_spa;
 	nvlist_t *label;
 	vdev_phys_t *vp;
-<<<<<<< HEAD
-	vdev_boot_header_t *vb;
-	vdev_t *pvd;
-=======
 	char *pad2;
->>>>>>> 9babb374
 	uberblock_t *ub;
 	zio_t *zio;
 	char *buf;
@@ -787,14 +774,9 @@
 {
 	spa_t *spa = vd->vdev_spa;
 	vdev_t *rvd = spa->spa_root_vdev;
-<<<<<<< HEAD
-	int flags =
-	    ZIO_FLAG_CONFIG_WRITER | ZIO_FLAG_CANFAIL | ZIO_FLAG_SPECULATIVE;
-	int c, l, n;
-=======
 	int flags = ZIO_FLAG_CONFIG_WRITER | ZIO_FLAG_CANFAIL |
 	    ZIO_FLAG_SPECULATIVE | ZIO_FLAG_TRYHARD;
->>>>>>> 9babb374
+	int c, l, n;
 
 	if (vd == rvd) {
 		ASSERT(zio == NULL);
