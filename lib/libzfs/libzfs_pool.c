/*
 * CDDL HEADER START
 *
 * The contents of this file are subject to the terms of the
 * Common Development and Distribution License (the "License").
 * You may not use this file except in compliance with the License.
 *
 * You can obtain a copy of the license at usr/src/OPENSOLARIS.LICENSE
 * or http://www.opensolaris.org/os/licensing.
 * See the License for the specific language governing permissions
 * and limitations under the License.
 *
 * When distributing Covered Code, include this CDDL HEADER in each
 * file and include the License file at usr/src/OPENSOLARIS.LICENSE.
 * If applicable, add the following below this CDDL HEADER, with the
 * fields enclosed by brackets "[]" replaced with your own identifying
 * information: Portions Copyright [yyyy] [name of copyright owner]
 *
 * CDDL HEADER END
 */

/*
 * Copyright (c) 2005, 2010, Oracle and/or its affiliates. All rights reserved.
 */

#include <ctype.h>
#include <errno.h>
#include <devid.h>
#include <fcntl.h>
#include <libintl.h>
#include <stdio.h>
#include <stdlib.h>
#include <strings.h>
#include <unistd.h>
#include <sys/efi_partition.h>
#include <sys/vtoc.h>
#include <sys/zfs_ioctl.h>
#include <dlfcn.h>

#include "zfs_namecheck.h"
#include "zfs_prop.h"
#include "libzfs_impl.h"
#include "zfs_comutil.h"

static int read_efi_label(nvlist_t *config, diskaddr_t *sb);

#if defined(__i386) || defined(__amd64)
#define	BOOTCMD	"installgrub(1M)"
#else
#define	BOOTCMD	"installboot(1M)"
#endif

#define	DISK_ROOT	"/dev/dsk"
#define	RDISK_ROOT	"/dev/rdsk"
#define	BACKUP_SLICE	"s2"

/*
 * ====================================================================
 *   zpool property functions
 * ====================================================================
 */

static int
zpool_get_all_props(zpool_handle_t *zhp)
{
	zfs_cmd_t zc = { "\0", "\0", "\0", 0 };
	libzfs_handle_t *hdl = zhp->zpool_hdl;

	(void) strlcpy(zc.zc_name, zhp->zpool_name, sizeof (zc.zc_name));

	if (zcmd_alloc_dst_nvlist(hdl, &zc, 0) != 0)
		return (-1);

	while (ioctl(hdl->libzfs_fd, ZFS_IOC_POOL_GET_PROPS, &zc) != 0) {
		if (errno == ENOMEM) {
			if (zcmd_expand_dst_nvlist(hdl, &zc) != 0) {
				zcmd_free_nvlists(&zc);
				return (-1);
			}
		} else {
			zcmd_free_nvlists(&zc);
			return (-1);
		}
	}

	if (zcmd_read_dst_nvlist(hdl, &zc, &zhp->zpool_props) != 0) {
		zcmd_free_nvlists(&zc);
		return (-1);
	}

	zcmd_free_nvlists(&zc);

	return (0);
}

static int
zpool_props_refresh(zpool_handle_t *zhp)
{
	nvlist_t *old_props;

	old_props = zhp->zpool_props;

	if (zpool_get_all_props(zhp) != 0)
		return (-1);

	nvlist_free(old_props);
	return (0);
}

static char *
zpool_get_prop_string(zpool_handle_t *zhp, zpool_prop_t prop,
    zprop_source_t *src)
{
	nvlist_t *nv, *nvl;
	uint64_t ival;
	char *value;
	zprop_source_t source;

	nvl = zhp->zpool_props;
	if (nvlist_lookup_nvlist(nvl, zpool_prop_to_name(prop), &nv) == 0) {
		verify(nvlist_lookup_uint64(nv, ZPROP_SOURCE, &ival) == 0);
		source = ival;
		verify(nvlist_lookup_string(nv, ZPROP_VALUE, &value) == 0);
	} else {
		source = ZPROP_SRC_DEFAULT;
		if ((value = (char *)zpool_prop_default_string(prop)) == NULL)
			value = "-";
	}

	if (src)
		*src = source;

	return (value);
}

uint64_t
zpool_get_prop_int(zpool_handle_t *zhp, zpool_prop_t prop, zprop_source_t *src)
{
	nvlist_t *nv, *nvl;
	uint64_t value;
	zprop_source_t source;

	if (zhp->zpool_props == NULL && zpool_get_all_props(zhp)) {
		/*
		 * zpool_get_all_props() has most likely failed because
		 * the pool is faulted, but if all we need is the top level
		 * vdev's guid then get it from the zhp config nvlist.
		 */
		if ((prop == ZPOOL_PROP_GUID) &&
		    (nvlist_lookup_nvlist(zhp->zpool_config,
		    ZPOOL_CONFIG_VDEV_TREE, &nv) == 0) &&
		    (nvlist_lookup_uint64(nv, ZPOOL_CONFIG_GUID, &value)
		    == 0)) {
			return (value);
		}
		return (zpool_prop_default_numeric(prop));
	}

	nvl = zhp->zpool_props;
	if (nvlist_lookup_nvlist(nvl, zpool_prop_to_name(prop), &nv) == 0) {
		verify(nvlist_lookup_uint64(nv, ZPROP_SOURCE, &value) == 0);
		source = value;
		verify(nvlist_lookup_uint64(nv, ZPROP_VALUE, &value) == 0);
	} else {
		source = ZPROP_SRC_DEFAULT;
		value = zpool_prop_default_numeric(prop);
	}

	if (src)
		*src = source;

	return (value);
}

/*
 * Map VDEV STATE to printed strings.
 */
char *
zpool_state_to_name(vdev_state_t state, vdev_aux_t aux)
{
	switch (state) {
	default:
		break;
	case VDEV_STATE_CLOSED:
	case VDEV_STATE_OFFLINE:
		return (gettext("OFFLINE"));
	case VDEV_STATE_REMOVED:
		return (gettext("REMOVED"));
	case VDEV_STATE_CANT_OPEN:
		if (aux == VDEV_AUX_CORRUPT_DATA || aux == VDEV_AUX_BAD_LOG)
			return (gettext("FAULTED"));
		else if (aux == VDEV_AUX_SPLIT_POOL)
			return (gettext("SPLIT"));
		else
			return (gettext("UNAVAIL"));
	case VDEV_STATE_FAULTED:
		return (gettext("FAULTED"));
	case VDEV_STATE_DEGRADED:
		return (gettext("DEGRADED"));
	case VDEV_STATE_HEALTHY:
		return (gettext("ONLINE"));
	}

	return (gettext("UNKNOWN"));
}

/*
 * Get a zpool property value for 'prop' and return the value in
 * a pre-allocated buffer.
 */
int
zpool_get_prop(zpool_handle_t *zhp, zpool_prop_t prop, char *buf, size_t len,
    zprop_source_t *srctype)
{
	uint64_t intval;
	const char *strval;
	zprop_source_t src = ZPROP_SRC_NONE;
	nvlist_t *nvroot;
	vdev_stat_t *vs;
	uint_t vsc;

	if (zpool_get_state(zhp) == POOL_STATE_UNAVAIL) {
		switch (prop) {
		case ZPOOL_PROP_NAME:
			(void) strlcpy(buf, zpool_get_name(zhp), len);
			break;

		case ZPOOL_PROP_HEALTH:
			(void) strlcpy(buf, "FAULTED", len);
			break;

		case ZPOOL_PROP_GUID:
			intval = zpool_get_prop_int(zhp, prop, &src);
			(void) snprintf(buf, len, "%llu", (u_longlong_t)intval);
			break;

		case ZPOOL_PROP_ALTROOT:
		case ZPOOL_PROP_CACHEFILE:
			if (zhp->zpool_props != NULL ||
			    zpool_get_all_props(zhp) == 0) {
				(void) strlcpy(buf,
				    zpool_get_prop_string(zhp, prop, &src),
				    len);
				if (srctype != NULL)
					*srctype = src;
				return (0);
			}
			/* FALLTHROUGH */
		default:
			(void) strlcpy(buf, "-", len);
			break;
		}

		if (srctype != NULL)
			*srctype = src;
		return (0);
	}

	if (zhp->zpool_props == NULL && zpool_get_all_props(zhp) &&
	    prop != ZPOOL_PROP_NAME)
		return (-1);

	switch (zpool_prop_get_type(prop)) {
	case PROP_TYPE_STRING:
		(void) strlcpy(buf, zpool_get_prop_string(zhp, prop, &src),
		    len);
		break;

	case PROP_TYPE_NUMBER:
		intval = zpool_get_prop_int(zhp, prop, &src);

		switch (prop) {
		case ZPOOL_PROP_SIZE:
		case ZPOOL_PROP_ALLOCATED:
		case ZPOOL_PROP_FREE:
			(void) zfs_nicenum(intval, buf, len);
			break;

		case ZPOOL_PROP_CAPACITY:
			(void) snprintf(buf, len, "%llu%%",
			    (u_longlong_t)intval);
			break;

		case ZPOOL_PROP_DEDUPRATIO:
			(void) snprintf(buf, len, "%llu.%02llux",
			    (u_longlong_t)(intval / 100),
			    (u_longlong_t)(intval % 100));
			break;

		case ZPOOL_PROP_HEALTH:
			verify(nvlist_lookup_nvlist(zpool_get_config(zhp, NULL),
			    ZPOOL_CONFIG_VDEV_TREE, &nvroot) == 0);
			verify(nvlist_lookup_uint64_array(nvroot,
			    ZPOOL_CONFIG_VDEV_STATS, (uint64_t **)&vs, &vsc)
			    == 0);

			(void) strlcpy(buf, zpool_state_to_name(intval,
			    vs->vs_aux), len);
			break;
		default:
			(void) snprintf(buf, len, "%llu", (u_longlong_t)intval);
		}
		break;

	case PROP_TYPE_INDEX:
		intval = zpool_get_prop_int(zhp, prop, &src);
		if (zpool_prop_index_to_string(prop, intval, &strval)
		    != 0)
			return (-1);
		(void) strlcpy(buf, strval, len);
		break;

	default:
		abort();
	}

	if (srctype)
		*srctype = src;

	return (0);
}

/*
 * Check if the bootfs name has the same pool name as it is set to.
 * Assuming bootfs is a valid dataset name.
 */
static boolean_t
bootfs_name_valid(const char *pool, char *bootfs)
{
	int len = strlen(pool);

	if (!zfs_name_valid(bootfs, ZFS_TYPE_FILESYSTEM|ZFS_TYPE_SNAPSHOT))
		return (B_FALSE);

	if (strncmp(pool, bootfs, len) == 0 &&
	    (bootfs[len] == '/' || bootfs[len] == '\0'))
		return (B_TRUE);

	return (B_FALSE);
}

/*
 * Inspect the configuration to determine if any of the devices contain
 * an EFI label.
 */
static boolean_t
pool_uses_efi(nvlist_t *config)
{
	nvlist_t **child;
	uint_t c, children;

	if (nvlist_lookup_nvlist_array(config, ZPOOL_CONFIG_CHILDREN,
	    &child, &children) != 0)
		return (read_efi_label(config, NULL) >= 0);

	for (c = 0; c < children; c++) {
		if (pool_uses_efi(child[c]))
			return (B_TRUE);
	}
	return (B_FALSE);
}

static boolean_t
pool_is_bootable(zpool_handle_t *zhp)
{
	char bootfs[ZPOOL_MAXNAMELEN];

	return (zpool_get_prop(zhp, ZPOOL_PROP_BOOTFS, bootfs,
	    sizeof (bootfs), NULL) == 0 && strncmp(bootfs, "-",
	    sizeof (bootfs)) != 0);
}


/*
 * Given an nvlist of zpool properties to be set, validate that they are
 * correct, and parse any numeric properties (index, boolean, etc) if they are
 * specified as strings.
 */
static nvlist_t *
zpool_valid_proplist(libzfs_handle_t *hdl, const char *poolname,
    nvlist_t *props, uint64_t version, boolean_t create_or_import, char *errbuf)
{
	nvpair_t *elem;
	nvlist_t *retprops;
	zpool_prop_t prop;
	char *strval;
	uint64_t intval;
	char *slash;
	struct stat64 statbuf;
	zpool_handle_t *zhp;
	nvlist_t *nvroot;

	if (nvlist_alloc(&retprops, NV_UNIQUE_NAME, 0) != 0) {
		(void) no_memory(hdl);
		return (NULL);
	}

	elem = NULL;
	while ((elem = nvlist_next_nvpair(props, elem)) != NULL) {
		const char *propname = nvpair_name(elem);

		/*
		 * Make sure this property is valid and applies to this type.
		 */
		if ((prop = zpool_name_to_prop(propname)) == ZPROP_INVAL) {
			zfs_error_aux(hdl, dgettext(TEXT_DOMAIN,
			    "invalid property '%s'"), propname);
			(void) zfs_error(hdl, EZFS_BADPROP, errbuf);
			goto error;
		}

		if (zpool_prop_readonly(prop)) {
			zfs_error_aux(hdl, dgettext(TEXT_DOMAIN, "'%s' "
			    "is readonly"), propname);
			(void) zfs_error(hdl, EZFS_PROPREADONLY, errbuf);
			goto error;
		}

		if (zprop_parse_value(hdl, elem, prop, ZFS_TYPE_POOL, retprops,
		    &strval, &intval, errbuf) != 0)
			goto error;

		/*
		 * Perform additional checking for specific properties.
		 */
		switch (prop) {
		default:
			break;
		case ZPOOL_PROP_VERSION:
			if (intval < version || intval > SPA_VERSION) {
				zfs_error_aux(hdl, dgettext(TEXT_DOMAIN,
				    "property '%s' number %d is invalid."),
				    propname, intval);
				(void) zfs_error(hdl, EZFS_BADVERSION, errbuf);
				goto error;
			}
			break;

		case ZPOOL_PROP_BOOTFS:
			if (create_or_import) {
				zfs_error_aux(hdl, dgettext(TEXT_DOMAIN,
				    "property '%s' cannot be set at creation "
				    "or import time"), propname);
				(void) zfs_error(hdl, EZFS_BADPROP, errbuf);
				goto error;
			}

			if (version < SPA_VERSION_BOOTFS) {
				zfs_error_aux(hdl, dgettext(TEXT_DOMAIN,
				    "pool must be upgraded to support "
				    "'%s' property"), propname);
				(void) zfs_error(hdl, EZFS_BADVERSION, errbuf);
				goto error;
			}

			/*
			 * bootfs property value has to be a dataset name and
			 * the dataset has to be in the same pool as it sets to.
			 */
			if (strval[0] != '\0' && !bootfs_name_valid(poolname,
			    strval)) {
				zfs_error_aux(hdl, dgettext(TEXT_DOMAIN, "'%s' "
				    "is an invalid name"), strval);
				(void) zfs_error(hdl, EZFS_INVALIDNAME, errbuf);
				goto error;
			}

			if ((zhp = zpool_open_canfail(hdl, poolname)) == NULL) {
				zfs_error_aux(hdl, dgettext(TEXT_DOMAIN,
				    "could not open pool '%s'"), poolname);
				(void) zfs_error(hdl, EZFS_OPENFAILED, errbuf);
				goto error;
			}
			verify(nvlist_lookup_nvlist(zpool_get_config(zhp, NULL),
			    ZPOOL_CONFIG_VDEV_TREE, &nvroot) == 0);

			/*
			 * bootfs property cannot be set on a disk which has
			 * been EFI labeled.
			 */
			if (pool_uses_efi(nvroot)) {
				zfs_error_aux(hdl, dgettext(TEXT_DOMAIN,
				    "property '%s' not supported on "
				    "EFI labeled devices"), propname);
				(void) zfs_error(hdl, EZFS_POOL_NOTSUP, errbuf);
				zpool_close(zhp);
				goto error;
			}
			zpool_close(zhp);
			break;

		case ZPOOL_PROP_ALTROOT:
			if (!create_or_import) {
				zfs_error_aux(hdl, dgettext(TEXT_DOMAIN,
				    "property '%s' can only be set during pool "
				    "creation or import"), propname);
				(void) zfs_error(hdl, EZFS_BADPROP, errbuf);
				goto error;
			}

			if (strval[0] != '/') {
				zfs_error_aux(hdl, dgettext(TEXT_DOMAIN,
				    "bad alternate root '%s'"), strval);
				(void) zfs_error(hdl, EZFS_BADPATH, errbuf);
				goto error;
			}
			break;

		case ZPOOL_PROP_CACHEFILE:
			if (strval[0] == '\0')
				break;

			if (strcmp(strval, "none") == 0)
				break;

			if (strval[0] != '/') {
				zfs_error_aux(hdl, dgettext(TEXT_DOMAIN,
				    "property '%s' must be empty, an "
				    "absolute path, or 'none'"), propname);
				(void) zfs_error(hdl, EZFS_BADPATH, errbuf);
				goto error;
			}

			slash = strrchr(strval, '/');

			if (slash[1] == '\0' || strcmp(slash, "/.") == 0 ||
			    strcmp(slash, "/..") == 0) {
				zfs_error_aux(hdl, dgettext(TEXT_DOMAIN,
				    "'%s' is not a valid file"), strval);
				(void) zfs_error(hdl, EZFS_BADPATH, errbuf);
				goto error;
			}

			*slash = '\0';

			if (strval[0] != '\0' &&
			    (stat64(strval, &statbuf) != 0 ||
			    !S_ISDIR(statbuf.st_mode))) {
				zfs_error_aux(hdl, dgettext(TEXT_DOMAIN,
				    "'%s' is not a valid directory"),
				    strval);
				(void) zfs_error(hdl, EZFS_BADPATH, errbuf);
				goto error;
			}

			*slash = '/';
			break;
		}
	}

	return (retprops);
error:
	nvlist_free(retprops);
	return (NULL);
}

/*
 * Set zpool property : propname=propval.
 */
int
zpool_set_prop(zpool_handle_t *zhp, const char *propname, const char *propval)
{
	zfs_cmd_t zc = { "\0", "\0", "\0", 0 };
	int ret = -1;
	char errbuf[1024];
	nvlist_t *nvl = NULL;
	nvlist_t *realprops;
	uint64_t version;

	(void) snprintf(errbuf, sizeof (errbuf),
	    dgettext(TEXT_DOMAIN, "cannot set property for '%s'"),
	    zhp->zpool_name);

	if (nvlist_alloc(&nvl, NV_UNIQUE_NAME, 0) != 0)
		return (no_memory(zhp->zpool_hdl));

	if (nvlist_add_string(nvl, propname, propval) != 0) {
		nvlist_free(nvl);
		return (no_memory(zhp->zpool_hdl));
	}

	version = zpool_get_prop_int(zhp, ZPOOL_PROP_VERSION, NULL);
	if ((realprops = zpool_valid_proplist(zhp->zpool_hdl,
	    zhp->zpool_name, nvl, version, B_FALSE, errbuf)) == NULL) {
		nvlist_free(nvl);
		return (-1);
	}

	nvlist_free(nvl);
	nvl = realprops;

	/*
	 * Execute the corresponding ioctl() to set this property.
	 */
	(void) strlcpy(zc.zc_name, zhp->zpool_name, sizeof (zc.zc_name));

	if (zcmd_write_src_nvlist(zhp->zpool_hdl, &zc, nvl) != 0) {
		nvlist_free(nvl);
		return (-1);
	}

	ret = zfs_ioctl(zhp->zpool_hdl, ZFS_IOC_POOL_SET_PROPS, &zc);

	zcmd_free_nvlists(&zc);
	nvlist_free(nvl);

	if (ret)
		(void) zpool_standard_error(zhp->zpool_hdl, errno, errbuf);
	else
		(void) zpool_props_refresh(zhp);

	return (ret);
}

int
zpool_expand_proplist(zpool_handle_t *zhp, zprop_list_t **plp)
{
	libzfs_handle_t *hdl = zhp->zpool_hdl;
	zprop_list_t *entry;
	char buf[ZFS_MAXPROPLEN];

	if (zprop_expand_list(hdl, plp, ZFS_TYPE_POOL) != 0)
		return (-1);

	for (entry = *plp; entry != NULL; entry = entry->pl_next) {

		if (entry->pl_fixed)
			continue;

		if (entry->pl_prop != ZPROP_INVAL &&
		    zpool_get_prop(zhp, entry->pl_prop, buf, sizeof (buf),
		    NULL) == 0) {
			if (strlen(buf) > entry->pl_width)
				entry->pl_width = strlen(buf);
		}
	}

	return (0);
}


/*
 * Don't start the slice at the default block of 34; many storage
 * devices will use a stripe width of 128k, so start there instead.
 */
#define	NEW_START_BLOCK	256

/*
 * Validate the given pool name, optionally putting an extended error message in
 * 'buf'.
 */
boolean_t
zpool_name_valid(libzfs_handle_t *hdl, boolean_t isopen, const char *pool)
{
	namecheck_err_t why;
	char what;
	int ret;

	ret = pool_namecheck(pool, &why, &what);

	/*
	 * The rules for reserved pool names were extended at a later point.
	 * But we need to support users with existing pools that may now be
	 * invalid.  So we only check for this expanded set of names during a
	 * create (or import), and only in userland.
	 */
	if (ret == 0 && !isopen &&
	    (strncmp(pool, "mirror", 6) == 0 ||
	    strncmp(pool, "raidz", 5) == 0 ||
	    strncmp(pool, "spare", 5) == 0 ||
	    strcmp(pool, "log") == 0)) {
		if (hdl != NULL)
			zfs_error_aux(hdl,
			    dgettext(TEXT_DOMAIN, "name is reserved"));
		return (B_FALSE);
	}


	if (ret != 0) {
		if (hdl != NULL) {
			switch (why) {
			case NAME_ERR_TOOLONG:
				zfs_error_aux(hdl,
				    dgettext(TEXT_DOMAIN, "name is too long"));
				break;

			case NAME_ERR_INVALCHAR:
				zfs_error_aux(hdl,
				    dgettext(TEXT_DOMAIN, "invalid character "
				    "'%c' in pool name"), what);
				break;

			case NAME_ERR_NOLETTER:
				zfs_error_aux(hdl, dgettext(TEXT_DOMAIN,
				    "name must begin with a letter"));
				break;

			case NAME_ERR_RESERVED:
				zfs_error_aux(hdl, dgettext(TEXT_DOMAIN,
				    "name is reserved"));
				break;

			case NAME_ERR_DISKLIKE:
				zfs_error_aux(hdl, dgettext(TEXT_DOMAIN,
				    "pool name is reserved"));
				break;

			case NAME_ERR_LEADING_SLASH:
				zfs_error_aux(hdl, dgettext(TEXT_DOMAIN,
				    "leading slash in name"));
				break;

			case NAME_ERR_EMPTY_COMPONENT:
				zfs_error_aux(hdl, dgettext(TEXT_DOMAIN,
				    "empty component in name"));
				break;

			case NAME_ERR_TRAILING_SLASH:
				zfs_error_aux(hdl, dgettext(TEXT_DOMAIN,
				    "trailing slash in name"));
				break;

			case NAME_ERR_MULTIPLE_AT:
				zfs_error_aux(hdl, dgettext(TEXT_DOMAIN,
				    "multiple '@' delimiters in name"));
				break;
			case NAME_ERR_NO_AT:
				zfs_error_aux(hdl, dgettext(TEXT_DOMAIN,
				    "permission set is missing '@'"));
				break;
			}
		}
		return (B_FALSE);
	}

	return (B_TRUE);
}

/*
 * Open a handle to the given pool, even if the pool is currently in the FAULTED
 * state.
 */
zpool_handle_t *
zpool_open_canfail(libzfs_handle_t *hdl, const char *pool)
{
	zpool_handle_t *zhp;
	boolean_t missing;

	/*
	 * Make sure the pool name is valid.
	 */
	if (!zpool_name_valid(hdl, B_TRUE, pool)) {
		(void) zfs_error_fmt(hdl, EZFS_INVALIDNAME,
		    dgettext(TEXT_DOMAIN, "cannot open '%s'"),
		    pool);
		return (NULL);
	}

	if ((zhp = zfs_alloc(hdl, sizeof (zpool_handle_t))) == NULL)
		return (NULL);

	zhp->zpool_hdl = hdl;
	(void) strlcpy(zhp->zpool_name, pool, sizeof (zhp->zpool_name));

	if (zpool_refresh_stats(zhp, &missing) != 0) {
		zpool_close(zhp);
		return (NULL);
	}

	if (missing) {
		zfs_error_aux(hdl, dgettext(TEXT_DOMAIN, "no such pool"));
		(void) zfs_error_fmt(hdl, EZFS_NOENT,
		    dgettext(TEXT_DOMAIN, "cannot open '%s'"), pool);
		zpool_close(zhp);
		return (NULL);
	}

	return (zhp);
}

/*
 * Like the above, but silent on error.  Used when iterating over pools (because
 * the configuration cache may be out of date).
 */
int
zpool_open_silent(libzfs_handle_t *hdl, const char *pool, zpool_handle_t **ret)
{
	zpool_handle_t *zhp;
	boolean_t missing;

	if ((zhp = zfs_alloc(hdl, sizeof (zpool_handle_t))) == NULL)
		return (-1);

	zhp->zpool_hdl = hdl;
	(void) strlcpy(zhp->zpool_name, pool, sizeof (zhp->zpool_name));

	if (zpool_refresh_stats(zhp, &missing) != 0) {
		zpool_close(zhp);
		return (-1);
	}

	if (missing) {
		zpool_close(zhp);
		*ret = NULL;
		return (0);
	}

	*ret = zhp;
	return (0);
}

/*
 * Similar to zpool_open_canfail(), but refuses to open pools in the faulted
 * state.
 */
zpool_handle_t *
zpool_open(libzfs_handle_t *hdl, const char *pool)
{
	zpool_handle_t *zhp;

	if ((zhp = zpool_open_canfail(hdl, pool)) == NULL)
		return (NULL);

	if (zhp->zpool_state == POOL_STATE_UNAVAIL) {
		(void) zfs_error_fmt(hdl, EZFS_POOLUNAVAIL,
		    dgettext(TEXT_DOMAIN, "cannot open '%s'"), zhp->zpool_name);
		zpool_close(zhp);
		return (NULL);
	}

	return (zhp);
}

/*
 * Close the handle.  Simply frees the memory associated with the handle.
 */
void
zpool_close(zpool_handle_t *zhp)
{
	if (zhp->zpool_config)
		nvlist_free(zhp->zpool_config);
	if (zhp->zpool_old_config)
		nvlist_free(zhp->zpool_old_config);
	if (zhp->zpool_props)
		nvlist_free(zhp->zpool_props);
	free(zhp);
}

/*
 * Return the name of the pool.
 */
const char *
zpool_get_name(zpool_handle_t *zhp)
{
	return (zhp->zpool_name);
}


/*
 * Return the state of the pool (ACTIVE or UNAVAILABLE)
 */
int
zpool_get_state(zpool_handle_t *zhp)
{
	return (zhp->zpool_state);
}

/*
 * Create the named pool, using the provided vdev list.  It is assumed
 * that the consumer has already validated the contents of the nvlist, so we
 * don't have to worry about error semantics.
 */
int
zpool_create(libzfs_handle_t *hdl, const char *pool, nvlist_t *nvroot,
    nvlist_t *props, nvlist_t *fsprops)
{
	zfs_cmd_t zc = { "\0", "\0", "\0", 0 };
	nvlist_t *zc_fsprops = NULL;
	nvlist_t *zc_props = NULL;
	char msg[1024];
	char *altroot;
	int ret = -1;

	(void) snprintf(msg, sizeof (msg), dgettext(TEXT_DOMAIN,
	    "cannot create '%s'"), pool);

	if (!zpool_name_valid(hdl, B_FALSE, pool))
		return (zfs_error(hdl, EZFS_INVALIDNAME, msg));

	if (zcmd_write_conf_nvlist(hdl, &zc, nvroot) != 0)
		return (-1);

	if (props) {
		if ((zc_props = zpool_valid_proplist(hdl, pool, props,
		    SPA_VERSION_1, B_TRUE, msg)) == NULL) {
			goto create_failed;
		}
	}

	if (fsprops) {
		uint64_t zoned;
		char *zonestr;

		zoned = ((nvlist_lookup_string(fsprops,
		    zfs_prop_to_name(ZFS_PROP_ZONED), &zonestr) == 0) &&
		    strcmp(zonestr, "on") == 0);

		if ((zc_fsprops = zfs_valid_proplist(hdl,
		    ZFS_TYPE_FILESYSTEM, fsprops, zoned, NULL, msg)) == NULL) {
			goto create_failed;
		}
		if (!zc_props &&
		    (nvlist_alloc(&zc_props, NV_UNIQUE_NAME, 0) != 0)) {
			goto create_failed;
		}
		if (nvlist_add_nvlist(zc_props,
		    ZPOOL_ROOTFS_PROPS, zc_fsprops) != 0) {
			goto create_failed;
		}
	}

	if (zc_props && zcmd_write_src_nvlist(hdl, &zc, zc_props) != 0)
		goto create_failed;

	(void) strlcpy(zc.zc_name, pool, sizeof (zc.zc_name));

	if ((ret = zfs_ioctl(hdl, ZFS_IOC_POOL_CREATE, &zc)) != 0) {

		zcmd_free_nvlists(&zc);
		nvlist_free(zc_props);
		nvlist_free(zc_fsprops);

		switch (errno) {
		case EBUSY:
			/*
			 * This can happen if the user has specified the same
			 * device multiple times.  We can't reliably detect this
			 * until we try to add it and see we already have a
			 * label.
			 */
			zfs_error_aux(hdl, dgettext(TEXT_DOMAIN,
			    "one or more vdevs refer to the same device"));
			return (zfs_error(hdl, EZFS_BADDEV, msg));

		case EOVERFLOW:
			/*
			 * This occurs when one of the devices is below
			 * SPA_MINDEVSIZE.  Unfortunately, we can't detect which
			 * device was the problem device since there's no
			 * reliable way to determine device size from userland.
			 */
			{
				char buf[64];

				zfs_nicenum(SPA_MINDEVSIZE, buf, sizeof (buf));

				zfs_error_aux(hdl, dgettext(TEXT_DOMAIN,
				    "one or more devices is less than the "
				    "minimum size (%s)"), buf);
			}
			return (zfs_error(hdl, EZFS_BADDEV, msg));

		case ENOSPC:
			zfs_error_aux(hdl, dgettext(TEXT_DOMAIN,
			    "one or more devices is out of space"));
			return (zfs_error(hdl, EZFS_BADDEV, msg));

		case ENOTBLK:
			zfs_error_aux(hdl, dgettext(TEXT_DOMAIN,
			    "cache device must be a disk or disk slice"));
			return (zfs_error(hdl, EZFS_BADDEV, msg));

		default:
			return (zpool_standard_error(hdl, errno, msg));
		}
	}

	/*
	 * If this is an alternate root pool, then we automatically set the
	 * mountpoint of the root dataset to be '/'.
	 */
	if (nvlist_lookup_string(props, zpool_prop_to_name(ZPOOL_PROP_ALTROOT),
	    &altroot) == 0) {
		zfs_handle_t *zhp;

		verify((zhp = zfs_open(hdl, pool, ZFS_TYPE_DATASET)) != NULL);
		verify(zfs_prop_set(zhp, zfs_prop_to_name(ZFS_PROP_MOUNTPOINT),
		    "/") == 0);

		zfs_close(zhp);
	}

create_failed:
	zcmd_free_nvlists(&zc);
	nvlist_free(zc_props);
	nvlist_free(zc_fsprops);
	return (ret);
}

/*
 * Destroy the given pool.  It is up to the caller to ensure that there are no
 * datasets left in the pool.
 */
int
zpool_destroy(zpool_handle_t *zhp)
{
	zfs_cmd_t zc = { "\0", "\0", "\0", 0 };
	zfs_handle_t *zfp = NULL;
	libzfs_handle_t *hdl = zhp->zpool_hdl;
	char msg[1024];

	if (zhp->zpool_state == POOL_STATE_ACTIVE &&
	    (zfp = zfs_open(zhp->zpool_hdl, zhp->zpool_name,
	    ZFS_TYPE_FILESYSTEM)) == NULL)
		return (-1);

	(void) strlcpy(zc.zc_name, zhp->zpool_name, sizeof (zc.zc_name));

	if (zfs_ioctl(zhp->zpool_hdl, ZFS_IOC_POOL_DESTROY, &zc) != 0) {
		(void) snprintf(msg, sizeof (msg), dgettext(TEXT_DOMAIN,
		    "cannot destroy '%s'"), zhp->zpool_name);

		if (errno == EROFS) {
			zfs_error_aux(hdl, dgettext(TEXT_DOMAIN,
			    "one or more devices is read only"));
			(void) zfs_error(hdl, EZFS_BADDEV, msg);
		} else {
			(void) zpool_standard_error(hdl, errno, msg);
		}

		if (zfp)
			zfs_close(zfp);
		return (-1);
	}

	if (zfp) {
		remove_mountpoint(zfp);
		zfs_close(zfp);
	}

	return (0);
}

/*
 * Add the given vdevs to the pool.  The caller must have already performed the
 * necessary verification to ensure that the vdev specification is well-formed.
 */
int
zpool_add(zpool_handle_t *zhp, nvlist_t *nvroot)
{
	zfs_cmd_t zc = { "\0", "\0", "\0", 0 };
	int ret;
	libzfs_handle_t *hdl = zhp->zpool_hdl;
	char msg[1024];
	nvlist_t **spares, **l2cache;
	uint_t nspares, nl2cache;

	(void) snprintf(msg, sizeof (msg), dgettext(TEXT_DOMAIN,
	    "cannot add to '%s'"), zhp->zpool_name);

	if (zpool_get_prop_int(zhp, ZPOOL_PROP_VERSION, NULL) <
	    SPA_VERSION_SPARES &&
	    nvlist_lookup_nvlist_array(nvroot, ZPOOL_CONFIG_SPARES,
	    &spares, &nspares) == 0) {
		zfs_error_aux(hdl, dgettext(TEXT_DOMAIN, "pool must be "
		    "upgraded to add hot spares"));
		return (zfs_error(hdl, EZFS_BADVERSION, msg));
	}

	if (pool_is_bootable(zhp) && nvlist_lookup_nvlist_array(nvroot,
	    ZPOOL_CONFIG_SPARES, &spares, &nspares) == 0) {
		uint64_t s;

		for (s = 0; s < nspares; s++) {
			char *path;

			if (nvlist_lookup_string(spares[s], ZPOOL_CONFIG_PATH,
			    &path) == 0 && pool_uses_efi(spares[s])) {
				zfs_error_aux(hdl, dgettext(TEXT_DOMAIN,
				    "device '%s' contains an EFI label and "
				    "cannot be used on root pools."),
				    zpool_vdev_name(hdl, NULL, spares[s],
				    B_FALSE));
				return (zfs_error(hdl, EZFS_POOL_NOTSUP, msg));
			}
		}
	}

	if (zpool_get_prop_int(zhp, ZPOOL_PROP_VERSION, NULL) <
	    SPA_VERSION_L2CACHE &&
	    nvlist_lookup_nvlist_array(nvroot, ZPOOL_CONFIG_L2CACHE,
	    &l2cache, &nl2cache) == 0) {
		zfs_error_aux(hdl, dgettext(TEXT_DOMAIN, "pool must be "
		    "upgraded to add cache devices"));
		return (zfs_error(hdl, EZFS_BADVERSION, msg));
	}

	if (zcmd_write_conf_nvlist(hdl, &zc, nvroot) != 0)
		return (-1);
	(void) strlcpy(zc.zc_name, zhp->zpool_name, sizeof (zc.zc_name));

	if (zfs_ioctl(zhp->zpool_hdl, ZFS_IOC_VDEV_ADD, &zc) != 0) {
		switch (errno) {
		case EBUSY:
			/*
			 * This can happen if the user has specified the same
			 * device multiple times.  We can't reliably detect this
			 * until we try to add it and see we already have a
			 * label.
			 */
			zfs_error_aux(hdl, dgettext(TEXT_DOMAIN,
			    "one or more vdevs refer to the same device"));
			(void) zfs_error(hdl, EZFS_BADDEV, msg);
			break;

		case EOVERFLOW:
			/*
			 * This occurrs when one of the devices is below
			 * SPA_MINDEVSIZE.  Unfortunately, we can't detect which
			 * device was the problem device since there's no
			 * reliable way to determine device size from userland.
			 */
			{
				char buf[64];

				zfs_nicenum(SPA_MINDEVSIZE, buf, sizeof (buf));

				zfs_error_aux(hdl, dgettext(TEXT_DOMAIN,
				    "device is less than the minimum "
				    "size (%s)"), buf);
			}
			(void) zfs_error(hdl, EZFS_BADDEV, msg);
			break;

		case ENOTSUP:
			zfs_error_aux(hdl, dgettext(TEXT_DOMAIN,
			    "pool must be upgraded to add these vdevs"));
			(void) zfs_error(hdl, EZFS_BADVERSION, msg);
			break;

		case EDOM:
			zfs_error_aux(hdl, dgettext(TEXT_DOMAIN,
			    "root pool can not have multiple vdevs"
			    " or separate logs"));
			(void) zfs_error(hdl, EZFS_POOL_NOTSUP, msg);
			break;

		case ENOTBLK:
			zfs_error_aux(hdl, dgettext(TEXT_DOMAIN,
			    "cache device must be a disk or disk slice"));
			(void) zfs_error(hdl, EZFS_BADDEV, msg);
			break;

		default:
			(void) zpool_standard_error(hdl, errno, msg);
		}

		ret = -1;
	} else {
		ret = 0;
	}

	zcmd_free_nvlists(&zc);

	return (ret);
}

/*
 * Exports the pool from the system.  The caller must ensure that there are no
 * mounted datasets in the pool.
 */
int
zpool_export_common(zpool_handle_t *zhp, boolean_t force, boolean_t hardforce)
{
	zfs_cmd_t zc = { "\0", "\0", "\0", 0 };
	char msg[1024];

	(void) snprintf(msg, sizeof (msg), dgettext(TEXT_DOMAIN,
	    "cannot export '%s'"), zhp->zpool_name);

	(void) strlcpy(zc.zc_name, zhp->zpool_name, sizeof (zc.zc_name));
	zc.zc_cookie = force;
	zc.zc_guid = hardforce;

	if (zfs_ioctl(zhp->zpool_hdl, ZFS_IOC_POOL_EXPORT, &zc) != 0) {
		switch (errno) {
		case EXDEV:
			zfs_error_aux(zhp->zpool_hdl, dgettext(TEXT_DOMAIN,
			    "use '-f' to override the following errors:\n"
			    "'%s' has an active shared spare which could be"
			    " used by other pools once '%s' is exported."),
			    zhp->zpool_name, zhp->zpool_name);
			return (zfs_error(zhp->zpool_hdl, EZFS_ACTIVE_SPARE,
			    msg));
		default:
			return (zpool_standard_error_fmt(zhp->zpool_hdl, errno,
			    msg));
		}
	}

	return (0);
}

int
zpool_export(zpool_handle_t *zhp, boolean_t force)
{
	return (zpool_export_common(zhp, force, B_FALSE));
}

int
zpool_export_force(zpool_handle_t *zhp)
{
	return (zpool_export_common(zhp, B_TRUE, B_TRUE));
}

static void
zpool_rewind_exclaim(libzfs_handle_t *hdl, const char *name, boolean_t dryrun,
    nvlist_t *rbi)
{
	uint64_t rewindto;
	int64_t loss = -1;
	struct tm t;
	char timestr[128];

	if (!hdl->libzfs_printerr || rbi == NULL)
		return;

	if (nvlist_lookup_uint64(rbi, ZPOOL_CONFIG_LOAD_TIME, &rewindto) != 0)
		return;
	(void) nvlist_lookup_int64(rbi, ZPOOL_CONFIG_REWIND_TIME, &loss);

	if (localtime_r((time_t *)&rewindto, &t) != NULL &&
	    strftime(timestr, 128, 0, &t) != 0) {
		if (dryrun) {
			(void) printf(dgettext(TEXT_DOMAIN,
			    "Would be able to return %s "
			    "to its state as of %s.\n"),
			    name, timestr);
		} else {
			(void) printf(dgettext(TEXT_DOMAIN,
			    "Pool %s returned to its state as of %s.\n"),
			    name, timestr);
		}
		if (loss > 120) {
			(void) printf(dgettext(TEXT_DOMAIN,
			    "%s approximately %lld "),
			    dryrun ? "Would discard" : "Discarded",
			    (loss + 30) / 60);
			(void) printf(dgettext(TEXT_DOMAIN,
			    "minutes of transactions.\n"));
		} else if (loss > 0) {
			(void) printf(dgettext(TEXT_DOMAIN,
			    "%s approximately %lld "),
			    dryrun ? "Would discard" : "Discarded", loss);
			(void) printf(dgettext(TEXT_DOMAIN,
			    "seconds of transactions.\n"));
		}
	}
}

void
zpool_explain_recover(libzfs_handle_t *hdl, const char *name, int reason,
    nvlist_t *config)
{
	int64_t loss = -1;
	uint64_t edata = UINT64_MAX;
	uint64_t rewindto;
	struct tm t;
	char timestr[128];

	if (!hdl->libzfs_printerr)
		return;

	if (reason >= 0)
		(void) printf(dgettext(TEXT_DOMAIN, "action: "));
	else
		(void) printf(dgettext(TEXT_DOMAIN, "\t"));

	/* All attempted rewinds failed if ZPOOL_CONFIG_LOAD_TIME missing */
	if (nvlist_lookup_uint64(config,
	    ZPOOL_CONFIG_LOAD_TIME, &rewindto) != 0)
		goto no_info;

	(void) nvlist_lookup_int64(config, ZPOOL_CONFIG_REWIND_TIME, &loss);
	(void) nvlist_lookup_uint64(config, ZPOOL_CONFIG_LOAD_DATA_ERRORS,
	    &edata);

	(void) printf(dgettext(TEXT_DOMAIN,
	    "Recovery is possible, but will result in some data loss.\n"));

	if (localtime_r((time_t *)&rewindto, &t) != NULL &&
	    strftime(timestr, 128, 0, &t) != 0) {
		(void) printf(dgettext(TEXT_DOMAIN,
		    "\tReturning the pool to its state as of %s\n"
		    "\tshould correct the problem.  "),
		    timestr);
	} else {
		(void) printf(dgettext(TEXT_DOMAIN,
		    "\tReverting the pool to an earlier state "
		    "should correct the problem.\n\t"));
	}

	if (loss > 120) {
		(void) printf(dgettext(TEXT_DOMAIN,
		    "Approximately %lld minutes of data\n"
		    "\tmust be discarded, irreversibly.  "), (loss + 30) / 60);
	} else if (loss > 0) {
		(void) printf(dgettext(TEXT_DOMAIN,
		    "Approximately %lld seconds of data\n"
		    "\tmust be discarded, irreversibly.  "), loss);
	}
	if (edata != 0 && edata != UINT64_MAX) {
		if (edata == 1) {
			(void) printf(dgettext(TEXT_DOMAIN,
			    "After rewind, at least\n"
			    "\tone persistent user-data error will remain.  "));
		} else {
			(void) printf(dgettext(TEXT_DOMAIN,
			    "After rewind, several\n"
			    "\tpersistent user-data errors will remain.  "));
		}
	}
	(void) printf(dgettext(TEXT_DOMAIN,
	    "Recovery can be attempted\n\tby executing 'zpool %s -F %s'.  "),
	    reason >= 0 ? "clear" : "import", name);

	(void) printf(dgettext(TEXT_DOMAIN,
	    "A scrub of the pool\n"
	    "\tis strongly recommended after recovery.\n"));
	return;

no_info:
	(void) printf(dgettext(TEXT_DOMAIN,
	    "Destroy and re-create the pool from\n\ta backup source.\n"));
}

/*
 * zpool_import() is a contracted interface. Should be kept the same
 * if possible.
 *
 * Applications should use zpool_import_props() to import a pool with
 * new properties value to be set.
 */
int
zpool_import(libzfs_handle_t *hdl, nvlist_t *config, const char *newname,
    char *altroot)
{
	nvlist_t *props = NULL;
	int ret;

	if (altroot != NULL) {
		if (nvlist_alloc(&props, NV_UNIQUE_NAME, 0) != 0) {
			return (zfs_error_fmt(hdl, EZFS_NOMEM,
			    dgettext(TEXT_DOMAIN, "cannot import '%s'"),
			    newname));
		}

		if (nvlist_add_string(props,
		    zpool_prop_to_name(ZPOOL_PROP_ALTROOT), altroot) != 0 ||
		    nvlist_add_string(props,
		    zpool_prop_to_name(ZPOOL_PROP_CACHEFILE), "none") != 0) {
			nvlist_free(props);
			return (zfs_error_fmt(hdl, EZFS_NOMEM,
			    dgettext(TEXT_DOMAIN, "cannot import '%s'"),
			    newname));
		}
	}

	ret = zpool_import_props(hdl, config, newname, props, B_FALSE);
	if (props)
		nvlist_free(props);
	return (ret);
}

/*
 * Import the given pool using the known configuration and a list of
 * properties to be set. The configuration should have come from
 * zpool_find_import(). The 'newname' parameters control whether the pool
 * is imported with a different name.
 */
int
zpool_import_props(libzfs_handle_t *hdl, nvlist_t *config, const char *newname,
    nvlist_t *props, boolean_t importfaulted)
{
	zfs_cmd_t zc = { "\0", "\0", "\0", 0 };
<<<<<<< HEAD
	zfs_cmd_t zc = { 0 };
=======
>>>>>>> 35718322
	zpool_rewind_policy_t policy;
	nvlist_t *nvi = NULL;
	char *thename;
	char *origname;
	uint64_t returned_size;
	int ret;
	char errbuf[1024];

	verify(nvlist_lookup_string(config, ZPOOL_CONFIG_POOL_NAME,
	    &origname) == 0);

	(void) snprintf(errbuf, sizeof (errbuf), dgettext(TEXT_DOMAIN,
	    "cannot import pool '%s'"), origname);

	if (newname != NULL) {
		if (!zpool_name_valid(hdl, B_FALSE, newname))
			return (zfs_error_fmt(hdl, EZFS_INVALIDNAME,
			    dgettext(TEXT_DOMAIN, "cannot import '%s'"),
			    newname));
		thename = (char *)newname;
	} else {
		thename = origname;
	}

	if (props) {
		uint64_t version;

		verify(nvlist_lookup_uint64(config, ZPOOL_CONFIG_VERSION,
		    &version) == 0);

		if ((props = zpool_valid_proplist(hdl, origname,
		    props, version, B_TRUE, errbuf)) == NULL) {
			return (-1);
		} else if (zcmd_write_src_nvlist(hdl, &zc, props) != 0) {
			nvlist_free(props);
			return (-1);
		}
	}

	(void) strlcpy(zc.zc_name, thename, sizeof (zc.zc_name));

	verify(nvlist_lookup_uint64(config, ZPOOL_CONFIG_POOL_GUID,
	    &zc.zc_guid) == 0);

	if (zcmd_write_conf_nvlist(hdl, &zc, config) != 0) {
		nvlist_free(props);
		return (-1);
	}
	returned_size =  zc.zc_nvlist_conf_size + 512;
	if (zcmd_alloc_dst_nvlist(hdl, &zc, returned_size) != 0) {
		nvlist_free(props);
		return (-1);
	}

	zc.zc_cookie = (uint64_t)importfaulted;
	ret = 0;
	if (zfs_ioctl(hdl, ZFS_IOC_POOL_IMPORT, &zc) != 0) {
		char desc[1024];

		(void) zcmd_read_dst_nvlist(hdl, &zc, &nvi);
		zpool_get_rewind_policy(config, &policy);
		/*
		 * Dry-run failed, but we print out what success
		 * looks like if we found a best txg
		 */
		if ((policy.zrp_request & ZPOOL_TRY_REWIND) && nvi) {
			zpool_rewind_exclaim(hdl, newname ? origname : thename,
			    B_TRUE, nvi);
			nvlist_free(nvi);
			return (-1);
		}

		if (newname == NULL)
			(void) snprintf(desc, sizeof (desc),
			    dgettext(TEXT_DOMAIN, "cannot import '%s'"),
			    thename);
		else
			(void) snprintf(desc, sizeof (desc),
			    dgettext(TEXT_DOMAIN, "cannot import '%s' as '%s'"),
			    origname, thename);

		switch (errno) {
		case ENOTSUP:
			/*
			 * Unsupported version.
			 */
			(void) zfs_error(hdl, EZFS_BADVERSION, desc);
			break;

		case EINVAL:
			(void) zfs_error(hdl, EZFS_INVALCONFIG, desc);
			break;

		case EROFS:
			zfs_error_aux(hdl, dgettext(TEXT_DOMAIN,
			    "one or more devices is read only"));
			(void) zfs_error(hdl, EZFS_BADDEV, desc);
			break;

		default:
			(void) zcmd_read_dst_nvlist(hdl, &zc, &nvi);
			(void) zpool_standard_error(hdl, errno, desc);
			zpool_explain_recover(hdl,
			    newname ? origname : thename, -errno, nvi);
			nvlist_free(nvi);
			break;
		}

		ret = -1;
	} else {
		zpool_handle_t *zhp;

		/*
		 * This should never fail, but play it safe anyway.
		 */
		if (zpool_open_silent(hdl, thename, &zhp) != 0)
			ret = -1;
		else if (zhp != NULL)
			zpool_close(zhp);
		(void) zcmd_read_dst_nvlist(hdl, &zc, &nvi);
		zpool_get_rewind_policy(config, &policy);
		if (policy.zrp_request &
		    (ZPOOL_DO_REWIND | ZPOOL_TRY_REWIND)) {
			zpool_rewind_exclaim(hdl, newname ? origname : thename,
			    ((policy.zrp_request & ZPOOL_TRY_REWIND) != 0),
			    nvi);
		}
		nvlist_free(nvi);
		return (0);
	}

	zcmd_free_nvlists(&zc);
	nvlist_free(props);

	return (ret);
}

/*
 * Scan the pool.
 */
int
zpool_scan(zpool_handle_t *zhp, pool_scan_func_t func)
{
	zfs_cmd_t zc = { "\0", "\0", "\0", 0 };
	char msg[1024];
	libzfs_handle_t *hdl = zhp->zpool_hdl;

	(void) strlcpy(zc.zc_name, zhp->zpool_name, sizeof (zc.zc_name));
	zc.zc_cookie = func;

	if (zfs_ioctl(zhp->zpool_hdl, ZFS_IOC_POOL_SCAN, &zc) == 0 ||
	    (errno == ENOENT && func != POOL_SCAN_NONE))
		return (0);

	if (func == POOL_SCAN_SCRUB) {
		(void) snprintf(msg, sizeof (msg),
		    dgettext(TEXT_DOMAIN, "cannot scrub %s"), zc.zc_name);
	} else if (func == POOL_SCAN_NONE) {
		(void) snprintf(msg, sizeof (msg),
		    dgettext(TEXT_DOMAIN, "cannot cancel scrubbing %s"),
		    zc.zc_name);
	} else {
		assert(!"unexpected result");
	}

	if (errno == EBUSY) {
		nvlist_t *nvroot;
		pool_scan_stat_t *ps = NULL;
		uint_t psc;

		verify(nvlist_lookup_nvlist(zhp->zpool_config,
		    ZPOOL_CONFIG_VDEV_TREE, &nvroot) == 0);
		(void) nvlist_lookup_uint64_array(nvroot,
		    ZPOOL_CONFIG_SCAN_STATS, (uint64_t **)&ps, &psc);
		if (ps && ps->pss_func == POOL_SCAN_SCRUB)
			return (zfs_error(hdl, EZFS_SCRUBBING, msg));
		else
			return (zfs_error(hdl, EZFS_RESILVERING, msg));
	} else if (errno == ENOENT) {
		return (zfs_error(hdl, EZFS_NO_SCRUB, msg));
	} else {
		return (zpool_standard_error(hdl, errno, msg));
	}
}

/*
 * This provides a very minimal check whether a given string is likely a
 * c#t#d# style string.  Users of this are expected to do their own
 * verification of the s# part.
 */
#define	CTD_CHECK(str)  (str && str[0] == 'c' && isdigit(str[1]))

/*
 * More elaborate version for ones which may start with "/dev/dsk/"
 * and the like.
 */
static int
ctd_check_path(char *str) {
	/*
	 * If it starts with a slash, check the last component.
	 */
	if (str && str[0] == '/') {
		char *tmp = strrchr(str, '/');

		/*
		 * If it ends in "/old", check the second-to-last
		 * component of the string instead.
		 */
		if (tmp != str && strcmp(tmp, "/old") == 0) {
			for (tmp--; *tmp != '/'; tmp--)
				;
		}
		str = tmp + 1;
	}
	return (CTD_CHECK(str));
}

/*
 * Find a vdev that matches the search criteria specified. We use the
 * the nvpair name to determine how we should look for the device.
 * 'avail_spare' is set to TRUE if the provided guid refers to an AVAIL
 * spare; but FALSE if its an INUSE spare.
 */
static nvlist_t *
vdev_to_nvlist_iter(nvlist_t *nv, nvlist_t *search, boolean_t *avail_spare,
    boolean_t *l2cache, boolean_t *log)
{
	uint_t c, children;
	nvlist_t **child;
	nvlist_t *ret;
	uint64_t is_log;
	char *srchkey;
	nvpair_t *pair = nvlist_next_nvpair(search, NULL);

	/* Nothing to look for */
	if (search == NULL || pair == NULL)
		return (NULL);

	/* Obtain the key we will use to search */
	srchkey = nvpair_name(pair);

	switch (nvpair_type(pair)) {
	case DATA_TYPE_UINT64: {
		uint64_t srchval, theguid, present;

		verify(nvpair_value_uint64(pair, &srchval) == 0);
		if (strcmp(srchkey, ZPOOL_CONFIG_GUID) == 0) {
			if (nvlist_lookup_uint64(nv, ZPOOL_CONFIG_NOT_PRESENT,
			    &present) == 0) {
				/*
				 * If the device has never been present since
				 * import, the only reliable way to match the
				 * vdev is by GUID.
				 */
				verify(nvlist_lookup_uint64(nv,
				    ZPOOL_CONFIG_GUID, &theguid) == 0);
				if (theguid == srchval)
					return (nv);
			}
		}
		break;
	}

	case DATA_TYPE_STRING: {
		char *srchval, *val;

		verify(nvpair_value_string(pair, &srchval) == 0);
		if (nvlist_lookup_string(nv, srchkey, &val) != 0)
			break;

		/*
		 * Search for the requested value. Special cases:
		 *
		 * - ZPOOL_CONFIG_PATH for whole disk entries.  These end in
		 *   "s0" or "s0/old".  The "s0" part is hidden from the user,
		 *   but included in the string, so this matches around it.
		 * - looking for a top-level vdev name (i.e. ZPOOL_CONFIG_TYPE).
		 *
		 * Otherwise, all other searches are simple string compares.
		 */
		if (strcmp(srchkey, ZPOOL_CONFIG_PATH) == 0 &&
		    ctd_check_path(val)) {
			uint64_t wholedisk = 0;

			(void) nvlist_lookup_uint64(nv, ZPOOL_CONFIG_WHOLE_DISK,
			    &wholedisk);
			if (wholedisk) {
				int slen = strlen(srchval);
				int vlen = strlen(val);

				if (slen != vlen - 2)
					break;

				/*
				 * make_leaf_vdev() should only set
				 * wholedisk for ZPOOL_CONFIG_PATHs which
				 * will include "/dev/dsk/", giving plenty of
				 * room for the indices used next.
				 */
				ASSERT(vlen >= 6);

				/*
				 * strings identical except trailing "s0"
				 */
				if (strcmp(&val[vlen - 2], "s0") == 0 &&
				    strncmp(srchval, val, slen) == 0)
					return (nv);

				/*
				 * strings identical except trailing "s0/old"
				 */
				if (strcmp(&val[vlen - 6], "s0/old") == 0 &&
				    strcmp(&srchval[slen - 4], "/old") == 0 &&
				    strncmp(srchval, val, slen - 4) == 0)
					return (nv);

				break;
			}
		} else if (strcmp(srchkey, ZPOOL_CONFIG_TYPE) == 0 && val) {
			char *type, *idx, *end, *p;
			uint64_t id, vdev_id;

			/*
			 * Determine our vdev type, keeping in mind
			 * that the srchval is composed of a type and
			 * vdev id pair (i.e. mirror-4).
			 */
			if ((type = strdup(srchval)) == NULL)
				return (NULL);

			if ((p = strrchr(type, '-')) == NULL) {
				free(type);
				break;
			}
			idx = p + 1;
			*p = '\0';

			/*
			 * If the types don't match then keep looking.
			 */
			if (strncmp(val, type, strlen(val)) != 0) {
				free(type);
				break;
			}

			verify(strncmp(type, VDEV_TYPE_RAIDZ,
			    strlen(VDEV_TYPE_RAIDZ)) == 0 ||
			    strncmp(type, VDEV_TYPE_MIRROR,
			    strlen(VDEV_TYPE_MIRROR)) == 0);
			verify(nvlist_lookup_uint64(nv, ZPOOL_CONFIG_ID,
			    &id) == 0);

			errno = 0;
			vdev_id = strtoull(idx, &end, 10);

			free(type);
			if (errno != 0)
				return (NULL);

			/*
			 * Now verify that we have the correct vdev id.
			 */
			if (vdev_id == id)
				return (nv);
		}

		/*
		 * Common case
		 */
		if (strcmp(srchval, val) == 0)
			return (nv);
		break;
	}

	default:
		break;
	}

	if (nvlist_lookup_nvlist_array(nv, ZPOOL_CONFIG_CHILDREN,
	    &child, &children) != 0)
		return (NULL);

	for (c = 0; c < children; c++) {
		if ((ret = vdev_to_nvlist_iter(child[c], search,
		    avail_spare, l2cache, NULL)) != NULL) {
			/*
			 * The 'is_log' value is only set for the toplevel
			 * vdev, not the leaf vdevs.  So we always lookup the
			 * log device from the root of the vdev tree (where
			 * 'log' is non-NULL).
			 */
			if (log != NULL &&
			    nvlist_lookup_uint64(child[c],
			    ZPOOL_CONFIG_IS_LOG, &is_log) == 0 &&
			    is_log) {
				*log = B_TRUE;
			}
			return (ret);
		}
	}

	if (nvlist_lookup_nvlist_array(nv, ZPOOL_CONFIG_SPARES,
	    &child, &children) == 0) {
		for (c = 0; c < children; c++) {
			if ((ret = vdev_to_nvlist_iter(child[c], search,
			    avail_spare, l2cache, NULL)) != NULL) {
				*avail_spare = B_TRUE;
				return (ret);
			}
		}
	}

	if (nvlist_lookup_nvlist_array(nv, ZPOOL_CONFIG_L2CACHE,
	    &child, &children) == 0) {
		for (c = 0; c < children; c++) {
			if ((ret = vdev_to_nvlist_iter(child[c], search,
			    avail_spare, l2cache, NULL)) != NULL) {
				*l2cache = B_TRUE;
				return (ret);
			}
		}
	}

	return (NULL);
}

/*
 * Given a physical path (minus the "/devices" prefix), find the
 * associated vdev.
 */
nvlist_t *
zpool_find_vdev_by_physpath(zpool_handle_t *zhp, const char *ppath,
    boolean_t *avail_spare, boolean_t *l2cache, boolean_t *log)
{
	nvlist_t *search, *nvroot, *ret;

	verify(nvlist_alloc(&search, NV_UNIQUE_NAME, KM_SLEEP) == 0);
	verify(nvlist_add_string(search, ZPOOL_CONFIG_PHYS_PATH, ppath) == 0);

	verify(nvlist_lookup_nvlist(zhp->zpool_config, ZPOOL_CONFIG_VDEV_TREE,
	    &nvroot) == 0);

	*avail_spare = B_FALSE;
	ret = vdev_to_nvlist_iter(nvroot, search, avail_spare, l2cache, log);
	nvlist_free(search);

	return (ret);
}

/*
 * Determine if we have an "interior" top-level vdev (i.e mirror/raidz).
 */
boolean_t
zpool_vdev_is_interior(const char *name)
{
	if (strncmp(name, VDEV_TYPE_RAIDZ, strlen(VDEV_TYPE_RAIDZ)) == 0 ||
	    strncmp(name, VDEV_TYPE_MIRROR, strlen(VDEV_TYPE_MIRROR)) == 0)
		return (B_TRUE);
	return (B_FALSE);
}

nvlist_t *
zpool_find_vdev(zpool_handle_t *zhp, const char *path, boolean_t *avail_spare,
    boolean_t *l2cache, boolean_t *log)
{
	char buf[MAXPATHLEN];
	char *end;
	nvlist_t *nvroot, *search, *ret;
	uint64_t guid;

	verify(nvlist_alloc(&search, NV_UNIQUE_NAME, KM_SLEEP) == 0);

	guid = strtoull(path, &end, 10);
	if (guid != 0 && *end == '\0') {
		verify(nvlist_add_uint64(search, ZPOOL_CONFIG_GUID, guid) == 0);
	} else if (zpool_vdev_is_interior(path)) {
		verify(nvlist_add_string(search, ZPOOL_CONFIG_TYPE, path) == 0);
	} else if (path[0] != '/') {
		(void) snprintf(buf, sizeof (buf), "%s%s", "/dev/dsk/", path);
		verify(nvlist_add_string(search, ZPOOL_CONFIG_PATH, buf) == 0);
	} else {
		verify(nvlist_add_string(search, ZPOOL_CONFIG_PATH, path) == 0);
	}

	verify(nvlist_lookup_nvlist(zhp->zpool_config, ZPOOL_CONFIG_VDEV_TREE,
	    &nvroot) == 0);

	*avail_spare = B_FALSE;
	*l2cache = B_FALSE;
	if (log != NULL)
		*log = B_FALSE;
	ret = vdev_to_nvlist_iter(nvroot, search, avail_spare, l2cache, log);
	nvlist_free(search);

	return (ret);
}

static int
vdev_online(nvlist_t *nv)
{
	uint64_t ival;

	if (nvlist_lookup_uint64(nv, ZPOOL_CONFIG_OFFLINE, &ival) == 0 ||
	    nvlist_lookup_uint64(nv, ZPOOL_CONFIG_FAULTED, &ival) == 0 ||
	    nvlist_lookup_uint64(nv, ZPOOL_CONFIG_REMOVED, &ival) == 0)
		return (0);

	return (1);
}

/*
 * Helper function for zpool_get_physpaths().
 */
static int
vdev_get_one_physpath(nvlist_t *config, char *physpath, size_t physpath_size,
    size_t *bytes_written)
{
	size_t bytes_left, pos, rsz;
	char *tmppath;
	const char *format;

	if (nvlist_lookup_string(config, ZPOOL_CONFIG_PHYS_PATH,
	    &tmppath) != 0)
		return (EZFS_NODEVICE);

	pos = *bytes_written;
	bytes_left = physpath_size - pos;
	format = (pos == 0) ? "%s" : " %s";

	rsz = snprintf(physpath + pos, bytes_left, format, tmppath);
	*bytes_written += rsz;

	if (rsz >= bytes_left) {
		/* if physpath was not copied properly, clear it */
		if (bytes_left != 0) {
			physpath[pos] = 0;
		}
		return (EZFS_NOSPC);
	}
	return (0);
}

static int
vdev_get_physpaths(nvlist_t *nv, char *physpath, size_t phypath_size,
    size_t *rsz, boolean_t is_spare)
{
	char *type;
	int ret;

	if (nvlist_lookup_string(nv, ZPOOL_CONFIG_TYPE, &type) != 0)
		return (EZFS_INVALCONFIG);

	if (strcmp(type, VDEV_TYPE_DISK) == 0) {
		/*
		 * An active spare device has ZPOOL_CONFIG_IS_SPARE set.
		 * For a spare vdev, we only want to boot from the active
		 * spare device.
		 */
		if (is_spare) {
			uint64_t spare = 0;
			(void) nvlist_lookup_uint64(nv, ZPOOL_CONFIG_IS_SPARE,
			    &spare);
			if (!spare)
				return (EZFS_INVALCONFIG);
		}

		if (vdev_online(nv)) {
			if ((ret = vdev_get_one_physpath(nv, physpath,
			    phypath_size, rsz)) != 0)
				return (ret);
		}
	} else if (strcmp(type, VDEV_TYPE_MIRROR) == 0 ||
	    strcmp(type, VDEV_TYPE_REPLACING) == 0 ||
	    (is_spare = (strcmp(type, VDEV_TYPE_SPARE) == 0))) {
		nvlist_t **child;
		uint_t count;
		int i, ret;

		if (nvlist_lookup_nvlist_array(nv,
		    ZPOOL_CONFIG_CHILDREN, &child, &count) != 0)
			return (EZFS_INVALCONFIG);

		for (i = 0; i < count; i++) {
			ret = vdev_get_physpaths(child[i], physpath,
			    phypath_size, rsz, is_spare);
			if (ret == EZFS_NOSPC)
				return (ret);
		}
	}

	return (EZFS_POOL_INVALARG);
}

/*
 * Get phys_path for a root pool config.
 * Return 0 on success; non-zero on failure.
 */
static int
zpool_get_config_physpath(nvlist_t *config, char *physpath, size_t phypath_size)
{
	size_t rsz;
	nvlist_t *vdev_root;
	nvlist_t **child;
	uint_t count;
	char *type;

	rsz = 0;

	if (nvlist_lookup_nvlist(config, ZPOOL_CONFIG_VDEV_TREE,
	    &vdev_root) != 0)
		return (EZFS_INVALCONFIG);

	if (nvlist_lookup_string(vdev_root, ZPOOL_CONFIG_TYPE, &type) != 0 ||
	    nvlist_lookup_nvlist_array(vdev_root, ZPOOL_CONFIG_CHILDREN,
	    &child, &count) != 0)
		return (EZFS_INVALCONFIG);

	/*
	 * root pool can not have EFI labeled disks and can only have
	 * a single top-level vdev.
	 */
	if (strcmp(type, VDEV_TYPE_ROOT) != 0 || count != 1 ||
	    pool_uses_efi(vdev_root))
		return (EZFS_POOL_INVALARG);

	(void) vdev_get_physpaths(child[0], physpath, phypath_size, &rsz,
	    B_FALSE);

	/* No online devices */
	if (rsz == 0)
		return (EZFS_NODEVICE);

	return (0);
}

/*
 * Get phys_path for a root pool
 * Return 0 on success; non-zero on failure.
 */
int
zpool_get_physpath(zpool_handle_t *zhp, char *physpath, size_t phypath_size)
{
	return (zpool_get_config_physpath(zhp->zpool_config, physpath,
	    phypath_size));
}

/*
 * If the device has being dynamically expanded then we need to relabel
 * the disk to use the new unallocated space.
 */
static int
zpool_relabel_disk(libzfs_handle_t *hdl, const char *name)
{
	char path[MAXPATHLEN];
	char errbuf[1024];
	int fd, error;
	int (*_efi_use_whole_disk)(int);

	if ((_efi_use_whole_disk = (int (*)(int))dlsym(RTLD_DEFAULT,
	    "efi_use_whole_disk")) == NULL)
		return (-1);

	(void) snprintf(path, sizeof (path), "%s/%s", RDISK_ROOT, name);

	if ((fd = open(path, O_RDWR | O_NDELAY)) < 0) {
		zfs_error_aux(hdl, dgettext(TEXT_DOMAIN, "cannot "
		    "relabel '%s': unable to open device"), name);
		return (zfs_error(hdl, EZFS_OPENFAILED, errbuf));
	}

	/*
	 * It's possible that we might encounter an error if the device
	 * does not have any unallocated space left. If so, we simply
	 * ignore that error and continue on.
	 */
	error = _efi_use_whole_disk(fd);
	(void) close(fd);
	if (error && error != VT_ENOSPC) {
		zfs_error_aux(hdl, dgettext(TEXT_DOMAIN, "cannot "
		    "relabel '%s': unable to read disk capacity"), name);
		return (zfs_error(hdl, EZFS_NOCAP, errbuf));
	}
	return (0);
}

/*
 * Bring the specified vdev online.   The 'flags' parameter is a set of the
 * ZFS_ONLINE_* flags.
 */
int
zpool_vdev_online(zpool_handle_t *zhp, const char *path, int flags,
    vdev_state_t *newstate)
{
	zfs_cmd_t zc = { "\0", "\0", "\0", 0 };
	char msg[1024];
	nvlist_t *tgt;
	boolean_t avail_spare, l2cache, islog;
	libzfs_handle_t *hdl = zhp->zpool_hdl;

	if (flags & ZFS_ONLINE_EXPAND) {
		(void) snprintf(msg, sizeof (msg),
		    dgettext(TEXT_DOMAIN, "cannot expand %s"), path);
	} else {
		(void) snprintf(msg, sizeof (msg),
		    dgettext(TEXT_DOMAIN, "cannot online %s"), path);
	}

	(void) strlcpy(zc.zc_name, zhp->zpool_name, sizeof (zc.zc_name));
	if ((tgt = zpool_find_vdev(zhp, path, &avail_spare, &l2cache,
	    &islog)) == NULL)
		return (zfs_error(hdl, EZFS_NODEVICE, msg));

	verify(nvlist_lookup_uint64(tgt, ZPOOL_CONFIG_GUID, &zc.zc_guid) == 0);

	if (avail_spare)
		return (zfs_error(hdl, EZFS_ISSPARE, msg));

	if (flags & ZFS_ONLINE_EXPAND ||
	    zpool_get_prop_int(zhp, ZPOOL_PROP_AUTOEXPAND, NULL)) {
		char *pathname = NULL;
		uint64_t wholedisk = 0;

		(void) nvlist_lookup_uint64(tgt, ZPOOL_CONFIG_WHOLE_DISK,
		    &wholedisk);
		verify(nvlist_lookup_string(tgt, ZPOOL_CONFIG_PATH,
		    &pathname) == 0);

		/*
		 * XXX - L2ARC 1.0 devices can't support expansion.
		 */
		if (l2cache) {
			zfs_error_aux(hdl, dgettext(TEXT_DOMAIN,
			    "cannot expand cache devices"));
			return (zfs_error(hdl, EZFS_VDEVNOTSUP, msg));
		}

		if (wholedisk) {
			pathname += strlen(DISK_ROOT) + 1;
			(void) zpool_relabel_disk(zhp->zpool_hdl, pathname);
		}
	}

	zc.zc_cookie = VDEV_STATE_ONLINE;
	zc.zc_obj = flags;

	if (zfs_ioctl(zhp->zpool_hdl, ZFS_IOC_VDEV_SET_STATE, &zc) != 0) {
		if (errno == EINVAL) {
			zfs_error_aux(hdl, dgettext(TEXT_DOMAIN, "was split "
			    "from this pool into a new one.  Use '%s' "
			    "instead"), "zpool detach");
			return (zfs_error(hdl, EZFS_POSTSPLIT_ONLINE, msg));
		}
		return (zpool_standard_error(hdl, errno, msg));
	}

	*newstate = zc.zc_cookie;
	return (0);
}

/*
 * Take the specified vdev offline
 */
int
zpool_vdev_offline(zpool_handle_t *zhp, const char *path, boolean_t istmp)
{
	zfs_cmd_t zc = { "\0", "\0", "\0", 0 };
	char msg[1024];
	nvlist_t *tgt;
	boolean_t avail_spare, l2cache;
	libzfs_handle_t *hdl = zhp->zpool_hdl;

	(void) snprintf(msg, sizeof (msg),
	    dgettext(TEXT_DOMAIN, "cannot offline %s"), path);

	(void) strlcpy(zc.zc_name, zhp->zpool_name, sizeof (zc.zc_name));
	if ((tgt = zpool_find_vdev(zhp, path, &avail_spare, &l2cache,
	    NULL)) == NULL)
		return (zfs_error(hdl, EZFS_NODEVICE, msg));

	verify(nvlist_lookup_uint64(tgt, ZPOOL_CONFIG_GUID, &zc.zc_guid) == 0);

	if (avail_spare)
		return (zfs_error(hdl, EZFS_ISSPARE, msg));

	zc.zc_cookie = VDEV_STATE_OFFLINE;
	zc.zc_obj = istmp ? ZFS_OFFLINE_TEMPORARY : 0;

	if (zfs_ioctl(zhp->zpool_hdl, ZFS_IOC_VDEV_SET_STATE, &zc) == 0)
		return (0);

	switch (errno) {
	case EBUSY:

		/*
		 * There are no other replicas of this device.
		 */
		return (zfs_error(hdl, EZFS_NOREPLICAS, msg));

	case EEXIST:
		/*
		 * The log device has unplayed logs
		 */
		return (zfs_error(hdl, EZFS_UNPLAYED_LOGS, msg));

	default:
		return (zpool_standard_error(hdl, errno, msg));
	}
}

/*
 * Mark the given vdev faulted.
 */
int
zpool_vdev_fault(zpool_handle_t *zhp, uint64_t guid, vdev_aux_t aux)
{
	zfs_cmd_t zc = { "\0", "\0", "\0", 0 };
	char msg[1024];
	libzfs_handle_t *hdl = zhp->zpool_hdl;

	(void) snprintf(msg, sizeof (msg),
           dgettext(TEXT_DOMAIN, "cannot fault %llu"), (u_longlong_t)guid);

	(void) strlcpy(zc.zc_name, zhp->zpool_name, sizeof (zc.zc_name));
	zc.zc_guid = guid;
	zc.zc_cookie = VDEV_STATE_FAULTED;
	zc.zc_obj = aux;

	if (ioctl(zhp->zpool_hdl->libzfs_fd, ZFS_IOC_VDEV_SET_STATE, &zc) == 0)
		return (0);

	switch (errno) {
	case EBUSY:

		/*
		 * There are no other replicas of this device.
		 */
		return (zfs_error(hdl, EZFS_NOREPLICAS, msg));

	default:
		return (zpool_standard_error(hdl, errno, msg));
	}

}

/*
 * Mark the given vdev degraded.
 */
int
zpool_vdev_degrade(zpool_handle_t *zhp, uint64_t guid, vdev_aux_t aux)
{
	zfs_cmd_t zc = { "\0", "\0", "\0", 0 };
	char msg[1024];
	libzfs_handle_t *hdl = zhp->zpool_hdl;

	(void) snprintf(msg, sizeof (msg),
           dgettext(TEXT_DOMAIN, "cannot degrade %llu"), (u_longlong_t)guid);

	(void) strlcpy(zc.zc_name, zhp->zpool_name, sizeof (zc.zc_name));
	zc.zc_guid = guid;
	zc.zc_cookie = VDEV_STATE_DEGRADED;
	zc.zc_obj = aux;

	if (ioctl(zhp->zpool_hdl->libzfs_fd, ZFS_IOC_VDEV_SET_STATE, &zc) == 0)
		return (0);

	return (zpool_standard_error(hdl, errno, msg));
}

/*
 * Returns TRUE if the given nvlist is a vdev that was originally swapped in as
 * a hot spare.
 */
static boolean_t
is_replacing_spare(nvlist_t *search, nvlist_t *tgt, int which)
{
	nvlist_t **child;
	uint_t c, children;
	char *type;

	if (nvlist_lookup_nvlist_array(search, ZPOOL_CONFIG_CHILDREN, &child,
	    &children) == 0) {
		verify(nvlist_lookup_string(search, ZPOOL_CONFIG_TYPE,
		    &type) == 0);

		if (strcmp(type, VDEV_TYPE_SPARE) == 0 &&
		    children == 2 && child[which] == tgt)
			return (B_TRUE);

		for (c = 0; c < children; c++)
			if (is_replacing_spare(child[c], tgt, which))
				return (B_TRUE);
	}

	return (B_FALSE);
}

/*
 * Attach new_disk (fully described by nvroot) to old_disk.
 * If 'replacing' is specified, the new disk will replace the old one.
 */
int
zpool_vdev_attach(zpool_handle_t *zhp,
    const char *old_disk, const char *new_disk, nvlist_t *nvroot, int replacing)
{
	zfs_cmd_t zc = { "\0", "\0", "\0", 0 };
	char msg[1024];
	int ret;
	nvlist_t *tgt;
	boolean_t avail_spare, l2cache, islog;
	uint64_t val;
	char *path, *newname;
	nvlist_t **child;
	uint_t children;
	nvlist_t *config_root;
	libzfs_handle_t *hdl = zhp->zpool_hdl;
	boolean_t rootpool = pool_is_bootable(zhp);

	if (replacing)
		(void) snprintf(msg, sizeof (msg), dgettext(TEXT_DOMAIN,
		    "cannot replace %s with %s"), old_disk, new_disk);
	else
		(void) snprintf(msg, sizeof (msg), dgettext(TEXT_DOMAIN,
		    "cannot attach %s to %s"), new_disk, old_disk);

	/*
	 * If this is a root pool, make sure that we're not attaching an
	 * EFI labeled device.
	 */
	if (rootpool && pool_uses_efi(nvroot)) {
		zfs_error_aux(hdl, dgettext(TEXT_DOMAIN,
		    "EFI labeled devices are not supported on root pools."));
		return (zfs_error(hdl, EZFS_POOL_NOTSUP, msg));
	}

	(void) strlcpy(zc.zc_name, zhp->zpool_name, sizeof (zc.zc_name));
	if ((tgt = zpool_find_vdev(zhp, old_disk, &avail_spare, &l2cache,
	    &islog)) == 0)
		return (zfs_error(hdl, EZFS_NODEVICE, msg));

	if (avail_spare)
		return (zfs_error(hdl, EZFS_ISSPARE, msg));

	if (l2cache)
		return (zfs_error(hdl, EZFS_ISL2CACHE, msg));

	verify(nvlist_lookup_uint64(tgt, ZPOOL_CONFIG_GUID, &zc.zc_guid) == 0);
	zc.zc_cookie = replacing;

	if (nvlist_lookup_nvlist_array(nvroot, ZPOOL_CONFIG_CHILDREN,
	    &child, &children) != 0 || children != 1) {
		zfs_error_aux(hdl, dgettext(TEXT_DOMAIN,
		    "new device must be a single disk"));
		return (zfs_error(hdl, EZFS_INVALCONFIG, msg));
	}

	verify(nvlist_lookup_nvlist(zpool_get_config(zhp, NULL),
	    ZPOOL_CONFIG_VDEV_TREE, &config_root) == 0);

	if ((newname = zpool_vdev_name(NULL, NULL, child[0], B_FALSE)) == NULL)
		return (-1);

	/*
	 * If the target is a hot spare that has been swapped in, we can only
	 * replace it with another hot spare.
	 */
	if (replacing &&
	    nvlist_lookup_uint64(tgt, ZPOOL_CONFIG_IS_SPARE, &val) == 0 &&
	    (zpool_find_vdev(zhp, newname, &avail_spare, &l2cache,
	    NULL) == NULL || !avail_spare) &&
	    is_replacing_spare(config_root, tgt, 1)) {
		zfs_error_aux(hdl, dgettext(TEXT_DOMAIN,
		    "can only be replaced by another hot spare"));
		free(newname);
		return (zfs_error(hdl, EZFS_BADTARGET, msg));
	}

	/*
	 * If we are attempting to replace a spare, it canot be applied to an
	 * already spared device.
	 */
	if (replacing &&
	    nvlist_lookup_string(child[0], ZPOOL_CONFIG_PATH, &path) == 0 &&
	    zpool_find_vdev(zhp, newname, &avail_spare,
	    &l2cache, NULL) != NULL && avail_spare &&
	    is_replacing_spare(config_root, tgt, 0)) {
		zfs_error_aux(hdl, dgettext(TEXT_DOMAIN,
		    "device has already been replaced with a spare"));
		free(newname);
		return (zfs_error(hdl, EZFS_BADTARGET, msg));
	}

	free(newname);

	if (zcmd_write_conf_nvlist(hdl, &zc, nvroot) != 0)
		return (-1);

	ret = zfs_ioctl(zhp->zpool_hdl, ZFS_IOC_VDEV_ATTACH, &zc);

	zcmd_free_nvlists(&zc);

	if (ret == 0) {
		if (rootpool) {
			/*
			 * XXX - This should be removed once we can
			 * automatically install the bootblocks on the
			 * newly attached disk.
			 */
			(void) fprintf(stderr, dgettext(TEXT_DOMAIN, "Please "
			    "be sure to invoke %s to make '%s' bootable.\n"),
			    BOOTCMD, new_disk);

			/*
			 * XXX need a better way to prevent user from
			 * booting up a half-baked vdev.
			 */
			(void) fprintf(stderr, dgettext(TEXT_DOMAIN, "Make "
			    "sure to wait until resilver is done "
			    "before rebooting.\n"));
		}
		return (0);
	}

	switch (errno) {
	case ENOTSUP:
		/*
		 * Can't attach to or replace this type of vdev.
		 */
		if (replacing) {
			if (islog)
				zfs_error_aux(hdl, dgettext(TEXT_DOMAIN,
				    "cannot replace a log with a spare"));
			else
				zfs_error_aux(hdl, dgettext(TEXT_DOMAIN,
				    "cannot replace a replacing device"));
		} else {
			zfs_error_aux(hdl, dgettext(TEXT_DOMAIN,
			    "can only attach to mirrors and top-level "
			    "disks"));
		}
		(void) zfs_error(hdl, EZFS_BADTARGET, msg);
		break;

	case EINVAL:
		/*
		 * The new device must be a single disk.
		 */
		zfs_error_aux(hdl, dgettext(TEXT_DOMAIN,
		    "new device must be a single disk"));
		(void) zfs_error(hdl, EZFS_INVALCONFIG, msg);
		break;

	case EBUSY:
		zfs_error_aux(hdl, dgettext(TEXT_DOMAIN, "%s is busy"),
		    new_disk);
		(void) zfs_error(hdl, EZFS_BADDEV, msg);
		break;

	case EOVERFLOW:
		/*
		 * The new device is too small.
		 */
		zfs_error_aux(hdl, dgettext(TEXT_DOMAIN,
		    "device is too small"));
		(void) zfs_error(hdl, EZFS_BADDEV, msg);
		break;

	case EDOM:
		/*
		 * The new device has a different alignment requirement.
		 */
		zfs_error_aux(hdl, dgettext(TEXT_DOMAIN,
		    "devices have different sector alignment"));
		(void) zfs_error(hdl, EZFS_BADDEV, msg);
		break;

	case ENAMETOOLONG:
		/*
		 * The resulting top-level vdev spec won't fit in the label.
		 */
		(void) zfs_error(hdl, EZFS_DEVOVERFLOW, msg);
		break;

	default:
		(void) zpool_standard_error(hdl, errno, msg);
	}

	return (-1);
}

/*
 * Detach the specified device.
 */
int
zpool_vdev_detach(zpool_handle_t *zhp, const char *path)
{
	zfs_cmd_t zc = { "\0", "\0", "\0", 0 };
	char msg[1024];
	nvlist_t *tgt;
	boolean_t avail_spare, l2cache;
	libzfs_handle_t *hdl = zhp->zpool_hdl;

	(void) snprintf(msg, sizeof (msg),
	    dgettext(TEXT_DOMAIN, "cannot detach %s"), path);

	(void) strlcpy(zc.zc_name, zhp->zpool_name, sizeof (zc.zc_name));
	if ((tgt = zpool_find_vdev(zhp, path, &avail_spare, &l2cache,
	    NULL)) == 0)
		return (zfs_error(hdl, EZFS_NODEVICE, msg));

	if (avail_spare)
		return (zfs_error(hdl, EZFS_ISSPARE, msg));

	if (l2cache)
		return (zfs_error(hdl, EZFS_ISL2CACHE, msg));

	verify(nvlist_lookup_uint64(tgt, ZPOOL_CONFIG_GUID, &zc.zc_guid) == 0);

	if (zfs_ioctl(hdl, ZFS_IOC_VDEV_DETACH, &zc) == 0)
		return (0);

	switch (errno) {

	case ENOTSUP:
		/*
		 * Can't detach from this type of vdev.
		 */
		zfs_error_aux(hdl, dgettext(TEXT_DOMAIN, "only "
		    "applicable to mirror and replacing vdevs"));
		(void) zfs_error(zhp->zpool_hdl, EZFS_BADTARGET, msg);
		break;

	case EBUSY:
		/*
		 * There are no other replicas of this device.
		 */
		(void) zfs_error(hdl, EZFS_NOREPLICAS, msg);
		break;

	default:
		(void) zpool_standard_error(hdl, errno, msg);
	}

	return (-1);
}

/*
 * Find a mirror vdev in the source nvlist.
 *
 * The mchild array contains a list of disks in one of the top-level mirrors
 * of the source pool.  The schild array contains a list of disks that the
 * user specified on the command line.  We loop over the mchild array to
 * see if any entry in the schild array matches.
 *
 * If a disk in the mchild array is found in the schild array, we return
 * the index of that entry.  Otherwise we return -1.
 */
static int
find_vdev_entry(zpool_handle_t *zhp, nvlist_t **mchild, uint_t mchildren,
    nvlist_t **schild, uint_t schildren)
{
	uint_t mc;

	for (mc = 0; mc < mchildren; mc++) {
		uint_t sc;
		char *mpath = zpool_vdev_name(zhp->zpool_hdl, zhp,
		    mchild[mc], B_FALSE);

		for (sc = 0; sc < schildren; sc++) {
			char *spath = zpool_vdev_name(zhp->zpool_hdl, zhp,
			    schild[sc], B_FALSE);
			boolean_t result = (strcmp(mpath, spath) == 0);

			free(spath);
			if (result) {
				free(mpath);
				return (mc);
			}
		}

		free(mpath);
	}

	return (-1);
}

/*
 * Split a mirror pool.  If newroot points to null, then a new nvlist
 * is generated and it is the responsibility of the caller to free it.
 */
int
zpool_vdev_split(zpool_handle_t *zhp, char *newname, nvlist_t **newroot,
    nvlist_t *props, splitflags_t flags)
{
	zfs_cmd_t zc = { 0 };
	char msg[1024];
	nvlist_t *tree, *config, **child, **newchild, *newconfig = NULL;
	nvlist_t **varray = NULL, *zc_props = NULL;
	uint_t c, children, newchildren, lastlog = 0, vcount, found = 0;
	libzfs_handle_t *hdl = zhp->zpool_hdl;
	uint64_t vers;
	boolean_t freelist = B_FALSE, memory_err = B_TRUE;
	int retval = 0;

	(void) snprintf(msg, sizeof (msg),
	    dgettext(TEXT_DOMAIN, "Unable to split %s"), zhp->zpool_name);

	if (!zpool_name_valid(hdl, B_FALSE, newname))
		return (zfs_error(hdl, EZFS_INVALIDNAME, msg));

	if ((config = zpool_get_config(zhp, NULL)) == NULL) {
		(void) fprintf(stderr, gettext("Internal error: unable to "
		    "retrieve pool configuration\n"));
		return (-1);
	}

	verify(nvlist_lookup_nvlist(config, ZPOOL_CONFIG_VDEV_TREE, &tree)
	    == 0);
	verify(nvlist_lookup_uint64(config, ZPOOL_CONFIG_VERSION, &vers) == 0);

	if (props) {
		if ((zc_props = zpool_valid_proplist(hdl, zhp->zpool_name,
		    props, vers, B_TRUE, msg)) == NULL)
			return (-1);
	}

	if (nvlist_lookup_nvlist_array(tree, ZPOOL_CONFIG_CHILDREN, &child,
	    &children) != 0) {
		zfs_error_aux(hdl, dgettext(TEXT_DOMAIN,
		    "Source pool is missing vdev tree"));
		if (zc_props)
			nvlist_free(zc_props);
		return (-1);
	}

	varray = zfs_alloc(hdl, children * sizeof (nvlist_t *));
	vcount = 0;

	if (*newroot == NULL ||
	    nvlist_lookup_nvlist_array(*newroot, ZPOOL_CONFIG_CHILDREN,
	    &newchild, &newchildren) != 0)
		newchildren = 0;

	for (c = 0; c < children; c++) {
		uint64_t is_log = B_FALSE, is_hole = B_FALSE;
		char *type;
		nvlist_t **mchild, *vdev;
		uint_t mchildren;
		int entry;

		/*
		 * Unlike cache & spares, slogs are stored in the
		 * ZPOOL_CONFIG_CHILDREN array.  We filter them out here.
		 */
		(void) nvlist_lookup_uint64(child[c], ZPOOL_CONFIG_IS_LOG,
		    &is_log);
		(void) nvlist_lookup_uint64(child[c], ZPOOL_CONFIG_IS_HOLE,
		    &is_hole);
		if (is_log || is_hole) {
			/*
			 * Create a hole vdev and put it in the config.
			 */
			if (nvlist_alloc(&vdev, NV_UNIQUE_NAME, 0) != 0)
				goto out;
			if (nvlist_add_string(vdev, ZPOOL_CONFIG_TYPE,
			    VDEV_TYPE_HOLE) != 0)
				goto out;
			if (nvlist_add_uint64(vdev, ZPOOL_CONFIG_IS_HOLE,
			    1) != 0)
				goto out;
			if (lastlog == 0)
				lastlog = vcount;
			varray[vcount++] = vdev;
			continue;
		}
		lastlog = 0;
		verify(nvlist_lookup_string(child[c], ZPOOL_CONFIG_TYPE, &type)
		    == 0);
		if (strcmp(type, VDEV_TYPE_MIRROR) != 0) {
			zfs_error_aux(hdl, dgettext(TEXT_DOMAIN,
			    "Source pool must be composed only of mirrors\n"));
			retval = zfs_error(hdl, EZFS_INVALCONFIG, msg);
			goto out;
		}

		verify(nvlist_lookup_nvlist_array(child[c],
		    ZPOOL_CONFIG_CHILDREN, &mchild, &mchildren) == 0);

		/* find or add an entry for this top-level vdev */
		if (newchildren > 0 &&
		    (entry = find_vdev_entry(zhp, mchild, mchildren,
		    newchild, newchildren)) >= 0) {
			/* We found a disk that the user specified. */
			vdev = mchild[entry];
			++found;
		} else {
			/* User didn't specify a disk for this vdev. */
			vdev = mchild[mchildren - 1];
		}

		if (nvlist_dup(vdev, &varray[vcount++], 0) != 0)
			goto out;
	}

	/* did we find every disk the user specified? */
	if (found != newchildren) {
		zfs_error_aux(hdl, dgettext(TEXT_DOMAIN, "Device list must "
		    "include at most one disk from each mirror"));
		retval = zfs_error(hdl, EZFS_INVALCONFIG, msg);
		goto out;
	}

	/* Prepare the nvlist for populating. */
	if (*newroot == NULL) {
		if (nvlist_alloc(newroot, NV_UNIQUE_NAME, 0) != 0)
			goto out;
		freelist = B_TRUE;
		if (nvlist_add_string(*newroot, ZPOOL_CONFIG_TYPE,
		    VDEV_TYPE_ROOT) != 0)
			goto out;
	} else {
		verify(nvlist_remove_all(*newroot, ZPOOL_CONFIG_CHILDREN) == 0);
	}

	/* Add all the children we found */
	if (nvlist_add_nvlist_array(*newroot, ZPOOL_CONFIG_CHILDREN, varray,
	    lastlog == 0 ? vcount : lastlog) != 0)
		goto out;

	/*
	 * If we're just doing a dry run, exit now with success.
	 */
	if (flags.dryrun) {
		memory_err = B_FALSE;
		freelist = B_FALSE;
		goto out;
	}

	/* now build up the config list & call the ioctl */
	if (nvlist_alloc(&newconfig, NV_UNIQUE_NAME, 0) != 0)
		goto out;

	if (nvlist_add_nvlist(newconfig,
	    ZPOOL_CONFIG_VDEV_TREE, *newroot) != 0 ||
	    nvlist_add_string(newconfig,
	    ZPOOL_CONFIG_POOL_NAME, newname) != 0 ||
	    nvlist_add_uint64(newconfig, ZPOOL_CONFIG_VERSION, vers) != 0)
		goto out;

	/*
	 * The new pool is automatically part of the namespace unless we
	 * explicitly export it.
	 */
	if (!flags.import)
		zc.zc_cookie = ZPOOL_EXPORT_AFTER_SPLIT;
	(void) strlcpy(zc.zc_name, zhp->zpool_name, sizeof (zc.zc_name));
	(void) strlcpy(zc.zc_string, newname, sizeof (zc.zc_string));
	if (zcmd_write_conf_nvlist(hdl, &zc, newconfig) != 0)
		goto out;
	if (zc_props != NULL && zcmd_write_src_nvlist(hdl, &zc, zc_props) != 0)
		goto out;

	if (zfs_ioctl(hdl, ZFS_IOC_VDEV_SPLIT, &zc) != 0) {
		retval = zpool_standard_error(hdl, errno, msg);
		goto out;
	}

	freelist = B_FALSE;
	memory_err = B_FALSE;

out:
	if (varray != NULL) {
		int v;

		for (v = 0; v < vcount; v++)
			nvlist_free(varray[v]);
		free(varray);
	}
	zcmd_free_nvlists(&zc);
	if (zc_props)
		nvlist_free(zc_props);
	if (newconfig)
		nvlist_free(newconfig);
	if (freelist) {
		nvlist_free(*newroot);
		*newroot = NULL;
	}

	if (retval != 0)
		return (retval);

	if (memory_err)
		return (no_memory(hdl));

	return (0);
}

/*
 * Remove the given device.  Currently, this is supported only for hot spares
 * and level 2 cache devices.
 */
int
zpool_vdev_remove(zpool_handle_t *zhp, const char *path)
{
	zfs_cmd_t zc = { "\0", "\0", "\0", 0 };
	char msg[1024];
	nvlist_t *tgt;
	boolean_t avail_spare, l2cache, islog;
	libzfs_handle_t *hdl = zhp->zpool_hdl;
	uint64_t version;

	(void) snprintf(msg, sizeof (msg),
	    dgettext(TEXT_DOMAIN, "cannot remove %s"), path);

	(void) strlcpy(zc.zc_name, zhp->zpool_name, sizeof (zc.zc_name));
	if ((tgt = zpool_find_vdev(zhp, path, &avail_spare, &l2cache,
	    &islog)) == 0)
		return (zfs_error(hdl, EZFS_NODEVICE, msg));
	/*
	 * XXX - this should just go away.
	 */
	if (!avail_spare && !l2cache && !islog) {
		zfs_error_aux(hdl, dgettext(TEXT_DOMAIN,
		    "only inactive hot spares, cache, top-level, "
		    "or log devices can be removed"));
		return (zfs_error(hdl, EZFS_NODEVICE, msg));
	}

	version = zpool_get_prop_int(zhp, ZPOOL_PROP_VERSION, NULL);
	if (islog && version < SPA_VERSION_HOLES) {
		zfs_error_aux(hdl, dgettext(TEXT_DOMAIN,
		    "pool must be upgrade to support log removal"));
		return (zfs_error(hdl, EZFS_BADVERSION, msg));
	}

	verify(nvlist_lookup_uint64(tgt, ZPOOL_CONFIG_GUID, &zc.zc_guid) == 0);

	if (zfs_ioctl(hdl, ZFS_IOC_VDEV_REMOVE, &zc) == 0)
		return (0);

	return (zpool_standard_error(hdl, errno, msg));
}

/*
 * Clear the errors for the pool, or the particular device if specified.
 */
int
zpool_clear(zpool_handle_t *zhp, const char *path, nvlist_t *rewindnvl)
{
	zfs_cmd_t zc = { "\0", "\0", "\0", 0 };
	char msg[1024];
	nvlist_t *tgt;
	zpool_rewind_policy_t policy;
	boolean_t avail_spare, l2cache;
	libzfs_handle_t *hdl = zhp->zpool_hdl;
	nvlist_t *nvi = NULL;

	if (path)
		(void) snprintf(msg, sizeof (msg),
		    dgettext(TEXT_DOMAIN, "cannot clear errors for %s"),
		    path);
	else
		(void) snprintf(msg, sizeof (msg),
		    dgettext(TEXT_DOMAIN, "cannot clear errors for %s"),
		    zhp->zpool_name);

	(void) strlcpy(zc.zc_name, zhp->zpool_name, sizeof (zc.zc_name));
	if (path) {
		if ((tgt = zpool_find_vdev(zhp, path, &avail_spare,
		    &l2cache, NULL)) == 0)
			return (zfs_error(hdl, EZFS_NODEVICE, msg));

		/*
		 * Don't allow error clearing for hot spares.  Do allow
		 * error clearing for l2cache devices.
		 */
		if (avail_spare)
			return (zfs_error(hdl, EZFS_ISSPARE, msg));

		verify(nvlist_lookup_uint64(tgt, ZPOOL_CONFIG_GUID,
		    &zc.zc_guid) == 0);
	}

	zpool_get_rewind_policy(rewindnvl, &policy);
	zc.zc_cookie = policy.zrp_request;

	if (zcmd_alloc_dst_nvlist(hdl, &zc, 8192) != 0)
		return (-1);

	if (zcmd_write_src_nvlist(zhp->zpool_hdl, &zc, rewindnvl) != 0)
		return (-1);

	if (zfs_ioctl(hdl, ZFS_IOC_CLEAR, &zc) == 0 ||
	    ((policy.zrp_request & ZPOOL_TRY_REWIND) &&
	    errno != EPERM && errno != EACCES)) {
		if (policy.zrp_request &
		    (ZPOOL_DO_REWIND | ZPOOL_TRY_REWIND)) {
			(void) zcmd_read_dst_nvlist(hdl, &zc, &nvi);
			zpool_rewind_exclaim(hdl, zc.zc_name,
			    ((policy.zrp_request & ZPOOL_TRY_REWIND) != 0),
			    nvi);
			nvlist_free(nvi);
		}
		zcmd_free_nvlists(&zc);
		return (0);
	}

	zcmd_free_nvlists(&zc);
	return (zpool_standard_error(hdl, errno, msg));
}

/*
 * Similar to zpool_clear(), but takes a GUID (used by fmd).
 */
int
zpool_vdev_clear(zpool_handle_t *zhp, uint64_t guid)
{
	zfs_cmd_t zc = { "\0", "\0", "\0", 0 };
	char msg[1024];
	libzfs_handle_t *hdl = zhp->zpool_hdl;

	(void) snprintf(msg, sizeof (msg),
	    dgettext(TEXT_DOMAIN, "cannot clear errors for %llx"),
           (u_longlong_t)guid);

	(void) strlcpy(zc.zc_name, zhp->zpool_name, sizeof (zc.zc_name));
	zc.zc_guid = guid;
	zc.zc_cookie = ZPOOL_NO_REWIND;

	if (ioctl(hdl->libzfs_fd, ZFS_IOC_CLEAR, &zc) == 0)
		return (0);

	return (zpool_standard_error(hdl, errno, msg));
}

/*
 * Convert from a devid string to a path.
 */
static char *
devid_to_path(char *devid_str)
{
	ddi_devid_t devid;
	char *minor;
	char *path;
	devid_nmlist_t *list = NULL;
	int ret;

	if (devid_str_decode(devid_str, &devid, &minor) != 0)
		return (NULL);

	ret = devid_deviceid_to_nmlist("/dev", devid, minor, &list);

	devid_str_free(minor);
	devid_free(devid);

	if (ret != 0)
		return (NULL);

	if ((path = strdup(list[0].devname)) == NULL)
		return (NULL);

	devid_free_nmlist(list);

	return (path);
}

/*
 * Convert from a path to a devid string.
 */
static char *
path_to_devid(const char *path)
{
	int fd;
	ddi_devid_t devid;
	char *minor, *ret;

	if ((fd = open(path, O_RDONLY)) < 0)
		return (NULL);

	minor = NULL;
	ret = NULL;
	if (devid_get(fd, &devid) == 0) {
		if (devid_get_minor_name(fd, &minor) == 0)
			ret = devid_str_encode(devid, minor);
		if (minor != NULL)
			devid_str_free(minor);
		devid_free(devid);
	}
	(void) close(fd);

	return (ret);
}

/*
 * Issue the necessary ioctl() to update the stored path value for the vdev.  We
 * ignore any failure here, since a common case is for an unprivileged user to
 * type 'zpool status', and we'll display the correct information anyway.
 */
static void
set_path(zpool_handle_t *zhp, nvlist_t *nv, const char *path)
{
	zfs_cmd_t zc = { "\0", "\0", "\0", 0 };

	(void) strncpy(zc.zc_name, zhp->zpool_name, sizeof (zc.zc_name));
	(void) strncpy(zc.zc_value, path, sizeof (zc.zc_value));
	verify(nvlist_lookup_uint64(nv, ZPOOL_CONFIG_GUID,
	    &zc.zc_guid) == 0);

	(void) ioctl(zhp->zpool_hdl->libzfs_fd, ZFS_IOC_VDEV_SETPATH, &zc);
}

/*
 * Given a vdev, return the name to display in iostat.  If the vdev has a path,
 * we use that, stripping off any leading "/dev/dsk/"; if not, we use the type.
 * We also check if this is a whole disk, in which case we strip off the
 * trailing 's0' slice name.
 *
 * This routine is also responsible for identifying when disks have been
 * reconfigured in a new location.  The kernel will have opened the device by
 * devid, but the path will still refer to the old location.  To catch this, we
 * first do a path -> devid translation (which is fast for the common case).  If
 * the devid matches, we're done.  If not, we do a reverse devid -> path
 * translation and issue the appropriate ioctl() to update the path of the vdev.
 * If 'zhp' is NULL, then this is an exported pool, and we don't need to do any
 * of these checks.
 */
char *
zpool_vdev_name(libzfs_handle_t *hdl, zpool_handle_t *zhp, nvlist_t *nv,
    boolean_t verbose)
{
	char *path, *devid;
	uint64_t value;
	char buf[64];
	vdev_stat_t *vs;
	uint_t vsc;

	if (nvlist_lookup_uint64(nv, ZPOOL_CONFIG_NOT_PRESENT,
	    &value) == 0) {
		verify(nvlist_lookup_uint64(nv, ZPOOL_CONFIG_GUID,
		    &value) == 0);
		(void) snprintf(buf, sizeof (buf), "%llu",
		    (u_longlong_t)value);
		path = buf;
	} else if (nvlist_lookup_string(nv, ZPOOL_CONFIG_PATH, &path) == 0) {

		/*
		 * If the device is dead (faulted, offline, etc) then don't
		 * bother opening it.  Otherwise we may be forcing the user to
		 * open a misbehaving device, which can have undesirable
		 * effects.
		 */
		if ((nvlist_lookup_uint64_array(nv, ZPOOL_CONFIG_VDEV_STATS,
		    (uint64_t **)&vs, &vsc) != 0 ||
		    vs->vs_state >= VDEV_STATE_DEGRADED) &&
		    zhp != NULL &&
		    nvlist_lookup_string(nv, ZPOOL_CONFIG_DEVID, &devid) == 0) {
			/*
			 * Determine if the current path is correct.
			 */
			char *newdevid = path_to_devid(path);

			if (newdevid == NULL ||
			    strcmp(devid, newdevid) != 0) {
				char *newpath;

				if ((newpath = devid_to_path(devid)) != NULL) {
					/*
					 * Update the path appropriately.
					 */
					set_path(zhp, nv, newpath);
					if (nvlist_add_string(nv,
					    ZPOOL_CONFIG_PATH, newpath) == 0)
						verify(nvlist_lookup_string(nv,
						    ZPOOL_CONFIG_PATH,
						    &path) == 0);
					free(newpath);
				}
			}

			if (newdevid)
				devid_str_free(newdevid);
		}

		if (strncmp(path, "/dev/dsk/", 9) == 0)
			path += 9;

		if (nvlist_lookup_uint64(nv, ZPOOL_CONFIG_WHOLE_DISK,
		    &value) == 0 && value) {
			int pathlen = strlen(path);
			char *tmp = zfs_strdup(hdl, path);

			/*
			 * If it starts with c#, and ends with "s0", chop
			 * the "s0" off, or if it ends with "s0/old", remove
			 * the "s0" from the middle.
			 */
			if (CTD_CHECK(tmp)) {
				if (strcmp(&tmp[pathlen - 2], "s0") == 0) {
					tmp[pathlen - 2] = '\0';
				} else if (pathlen > 6 &&
				    strcmp(&tmp[pathlen - 6], "s0/old") == 0) {
					(void) strcpy(&tmp[pathlen - 6],
					    "/old");
				}
			}
			return (tmp);
		}
	} else {
		verify(nvlist_lookup_string(nv, ZPOOL_CONFIG_TYPE, &path) == 0);

		/*
		 * If it's a raidz device, we need to stick in the parity level.
		 */
		if (strcmp(path, VDEV_TYPE_RAIDZ) == 0) {
			verify(nvlist_lookup_uint64(nv, ZPOOL_CONFIG_NPARITY,
			    &value) == 0);
			(void) snprintf(buf, sizeof (buf), "%s%llu", path,
			    (u_longlong_t)value);
			path = buf;
		}

		/*
		 * We identify each top-level vdev by using a <type-id>
		 * naming convention.
		 */
		if (verbose) {
			uint64_t id;

			verify(nvlist_lookup_uint64(nv, ZPOOL_CONFIG_ID,
			    &id) == 0);
			(void) snprintf(buf, sizeof (buf), "%s-%llu", path,
			    (u_longlong_t)id);
			path = buf;
		}
	}

	return (zfs_strdup(hdl, path));
}

static int
zbookmark_compare(const void *a, const void *b)
{
	return (memcmp(a, b, sizeof (zbookmark_t)));
}

/*
 * Retrieve the persistent error log, uniquify the members, and return to the
 * caller.
 */
int
zpool_get_errlog(zpool_handle_t *zhp, nvlist_t **nverrlistp)
{
	zfs_cmd_t zc = { "\0", "\0", "\0", 0 };
	uint64_t count;
	zbookmark_t *zb = NULL;
	int i;

	/*
	 * Retrieve the raw error list from the kernel.  If the number of errors
	 * has increased, allocate more space and continue until we get the
	 * entire list.
	 */
	verify(nvlist_lookup_uint64(zhp->zpool_config, ZPOOL_CONFIG_ERRCOUNT,
	    &count) == 0);
	if (count == 0)
		return (0);
	if ((zc.zc_nvlist_dst = (uintptr_t)zfs_alloc(zhp->zpool_hdl,
	    count * sizeof (zbookmark_t))) == (uintptr_t)NULL)
		return (-1);
	zc.zc_nvlist_dst_size = count;
	(void) strcpy(zc.zc_name, zhp->zpool_name);
	for (;;) {
		if (ioctl(zhp->zpool_hdl->libzfs_fd, ZFS_IOC_ERROR_LOG,
		    &zc) != 0) {
			free((void *)(uintptr_t)zc.zc_nvlist_dst);
			if (errno == ENOMEM) {
				count = zc.zc_nvlist_dst_size;
				if ((zc.zc_nvlist_dst = (uintptr_t)
				    zfs_alloc(zhp->zpool_hdl, count *
				    sizeof (zbookmark_t))) == (uintptr_t)NULL)
					return (-1);
			} else {
				return (-1);
			}
		} else {
			break;
		}
	}

	/*
	 * Sort the resulting bookmarks.  This is a little confusing due to the
	 * implementation of ZFS_IOC_ERROR_LOG.  The bookmarks are copied last
	 * to first, and 'zc_nvlist_dst_size' indicates the number of boomarks
	 * _not_ copied as part of the process.  So we point the start of our
	 * array appropriate and decrement the total number of elements.
	 */
	zb = ((zbookmark_t *)(uintptr_t)zc.zc_nvlist_dst) +
	    zc.zc_nvlist_dst_size;
	count -= zc.zc_nvlist_dst_size;

	qsort(zb, count, sizeof (zbookmark_t), zbookmark_compare);

	verify(nvlist_alloc(nverrlistp, 0, KM_SLEEP) == 0);

	/*
	 * Fill in the nverrlistp with nvlist's of dataset and object numbers.
	 */
	for (i = 0; i < count; i++) {
		nvlist_t *nv;

		/* ignoring zb_blkid and zb_level for now */
		if (i > 0 && zb[i-1].zb_objset == zb[i].zb_objset &&
		    zb[i-1].zb_object == zb[i].zb_object)
			continue;

		if (nvlist_alloc(&nv, NV_UNIQUE_NAME, KM_SLEEP) != 0)
			goto nomem;
		if (nvlist_add_uint64(nv, ZPOOL_ERR_DATASET,
		    zb[i].zb_objset) != 0) {
			nvlist_free(nv);
			goto nomem;
		}
		if (nvlist_add_uint64(nv, ZPOOL_ERR_OBJECT,
		    zb[i].zb_object) != 0) {
			nvlist_free(nv);
			goto nomem;
		}
		if (nvlist_add_nvlist(*nverrlistp, "ejk", nv) != 0) {
			nvlist_free(nv);
			goto nomem;
		}
		nvlist_free(nv);
	}

	free((void *)(uintptr_t)zc.zc_nvlist_dst);
	return (0);

nomem:
	free((void *)(uintptr_t)zc.zc_nvlist_dst);
	return (no_memory(zhp->zpool_hdl));
}

/*
 * Upgrade a ZFS pool to the latest on-disk version.
 */
int
zpool_upgrade(zpool_handle_t *zhp, uint64_t new_version)
{
	zfs_cmd_t zc = { "\0", "\0", "\0", 0 };
	libzfs_handle_t *hdl = zhp->zpool_hdl;

	(void) strcpy(zc.zc_name, zhp->zpool_name);
	zc.zc_cookie = new_version;

	if (zfs_ioctl(hdl, ZFS_IOC_POOL_UPGRADE, &zc) != 0)
		return (zpool_standard_error_fmt(hdl, errno,
		    dgettext(TEXT_DOMAIN, "cannot upgrade '%s'"),
		    zhp->zpool_name));
	return (0);
}

void
zpool_set_history_str(const char *subcommand, int argc, char **argv,
    char *history_str)
{
	int i;

	(void) strlcpy(history_str, subcommand, HIS_MAX_RECORD_LEN);
	for (i = 1; i < argc; i++) {
		if (strlen(history_str) + 1 + strlen(argv[i]) >
		    HIS_MAX_RECORD_LEN)
			break;
		(void) strlcat(history_str, " ", HIS_MAX_RECORD_LEN);
		(void) strlcat(history_str, argv[i], HIS_MAX_RECORD_LEN);
	}
}

/*
 * Stage command history for logging.
 */
int
zpool_stage_history(libzfs_handle_t *hdl, const char *history_str)
{
	if (history_str == NULL)
		return (EINVAL);

	if (strlen(history_str) > HIS_MAX_RECORD_LEN)
		return (EINVAL);

	if (hdl->libzfs_log_str != NULL)
		free(hdl->libzfs_log_str);

	if ((hdl->libzfs_log_str = strdup(history_str)) == NULL)
		return (no_memory(hdl));

	return (0);
}

/*
 * Perform ioctl to get some command history of a pool.
 *
 * 'buf' is the buffer to fill up to 'len' bytes.  'off' is the
 * logical offset of the history buffer to start reading from.
 *
 * Upon return, 'off' is the next logical offset to read from and
 * 'len' is the actual amount of bytes read into 'buf'.
 */
static int
get_history(zpool_handle_t *zhp, char *buf, uint64_t *off, uint64_t *len)
{
	zfs_cmd_t zc = { "\0", "\0", "\0", 0 };
	libzfs_handle_t *hdl = zhp->zpool_hdl;

	(void) strlcpy(zc.zc_name, zhp->zpool_name, sizeof (zc.zc_name));

	zc.zc_history = (uint64_t)(uintptr_t)buf;
	zc.zc_history_len = *len;
	zc.zc_history_offset = *off;

	if (ioctl(hdl->libzfs_fd, ZFS_IOC_POOL_GET_HISTORY, &zc) != 0) {
		switch (errno) {
		case EPERM:
			return (zfs_error_fmt(hdl, EZFS_PERM,
			    dgettext(TEXT_DOMAIN,
			    "cannot show history for pool '%s'"),
			    zhp->zpool_name));
		case ENOENT:
			return (zfs_error_fmt(hdl, EZFS_NOHISTORY,
			    dgettext(TEXT_DOMAIN, "cannot get history for pool "
			    "'%s'"), zhp->zpool_name));
		case ENOTSUP:
			return (zfs_error_fmt(hdl, EZFS_BADVERSION,
			    dgettext(TEXT_DOMAIN, "cannot get history for pool "
			    "'%s', pool must be upgraded"), zhp->zpool_name));
		default:
			return (zpool_standard_error_fmt(hdl, errno,
			    dgettext(TEXT_DOMAIN,
			    "cannot get history for '%s'"), zhp->zpool_name));
		}
	}

	*len = zc.zc_history_len;
	*off = zc.zc_history_offset;

	return (0);
}

/*
 * Process the buffer of nvlists, unpacking and storing each nvlist record
 * into 'records'.  'leftover' is set to the number of bytes that weren't
 * processed as there wasn't a complete record.
 */
int
zpool_history_unpack(char *buf, uint64_t bytes_read, uint64_t *leftover,
    nvlist_t ***records, uint_t *numrecords)
{
	uint64_t reclen;
	nvlist_t *nv;
	int i;

	while (bytes_read > sizeof (reclen)) {

		/* get length of packed record (stored as little endian) */
		for (i = 0, reclen = 0; i < sizeof (reclen); i++)
			reclen += (uint64_t)(((uchar_t *)buf)[i]) << (8*i);

		if (bytes_read < sizeof (reclen) + reclen)
			break;

		/* unpack record */
		if (nvlist_unpack(buf + sizeof (reclen), reclen, &nv, 0) != 0)
			return (ENOMEM);
		bytes_read -= sizeof (reclen) + reclen;
		buf += sizeof (reclen) + reclen;

		/* add record to nvlist array */
		(*numrecords)++;
		if (ISP2(*numrecords + 1)) {
			*records = realloc(*records,
			    *numrecords * 2 * sizeof (nvlist_t *));
		}
		(*records)[*numrecords - 1] = nv;
	}

	*leftover = bytes_read;
	return (0);
}

#define	HIS_BUF_LEN	(128*1024)

/*
 * Retrieve the command history of a pool.
 */
int
zpool_get_history(zpool_handle_t *zhp, nvlist_t **nvhisp)
{
	char buf[HIS_BUF_LEN];
	uint64_t off = 0;
	nvlist_t **records = NULL;
	uint_t numrecords = 0;
	int err, i;

	do {
		uint64_t bytes_read = sizeof (buf);
		uint64_t leftover;

		if ((err = get_history(zhp, buf, &off, &bytes_read)) != 0)
			break;

		/* if nothing else was read in, we're at EOF, just return */
		if (!bytes_read)
			break;

		if ((err = zpool_history_unpack(buf, bytes_read,
		    &leftover, &records, &numrecords)) != 0)
			break;
		off -= leftover;

		/* CONSTCOND */
	} while (1);

	if (!err) {
		verify(nvlist_alloc(nvhisp, NV_UNIQUE_NAME, 0) == 0);
		verify(nvlist_add_nvlist_array(*nvhisp, ZPOOL_HIST_RECORD,
		    records, numrecords) == 0);
	}
	for (i = 0; i < numrecords; i++)
		nvlist_free(records[i]);
	free(records);

	return (err);
}

void
zpool_obj_to_path(zpool_handle_t *zhp, uint64_t dsobj, uint64_t obj,
    char *pathname, size_t len)
{
	zfs_cmd_t zc = { "\0", "\0", "\0", 0 };
	boolean_t mounted = B_FALSE;
	char *mntpnt = NULL;
	char dsname[MAXNAMELEN];

	if (dsobj == 0) {
		/* special case for the MOS */
		(void) snprintf(pathname, len, "<metadata>:<0x%llx>", (longlong_t)obj);
		return;
	}

	/* get the dataset's name */
	(void) strlcpy(zc.zc_name, zhp->zpool_name, sizeof (zc.zc_name));
	zc.zc_obj = dsobj;
	if (ioctl(zhp->zpool_hdl->libzfs_fd,
	    ZFS_IOC_DSOBJ_TO_DSNAME, &zc) != 0) {
		/* just write out a path of two object numbers */
		(void) snprintf(pathname, len, "<0x%llx>:<0x%llx>",
		    (longlong_t)dsobj, (longlong_t)obj);
		return;
	}
	(void) strlcpy(dsname, zc.zc_value, sizeof (dsname));

	/* find out if the dataset is mounted */
	mounted = is_mounted(zhp->zpool_hdl, dsname, &mntpnt);

	/* get the corrupted object's path */
	(void) strlcpy(zc.zc_name, dsname, sizeof (zc.zc_name));
	zc.zc_obj = obj;
	if (ioctl(zhp->zpool_hdl->libzfs_fd, ZFS_IOC_OBJ_TO_PATH,
	    &zc) == 0) {
		if (mounted) {
			(void) snprintf(pathname, len, "%s%s", mntpnt,
			    zc.zc_value);
		} else {
			(void) snprintf(pathname, len, "%s:%s",
			    dsname, zc.zc_value);
		}
	} else {
		(void) snprintf(pathname, len, "%s:<0x%llx>", dsname, (longlong_t)obj);
	}
	free(mntpnt);
}

/*
 * Read the EFI label from the config, if a label does not exist then
 * pass back the error to the caller. If the caller has passed a non-NULL
 * diskaddr argument then we set it to the starting address of the EFI
 * partition.
 */
static int
read_efi_label(nvlist_t *config, diskaddr_t *sb)
{
	char *path;
	int fd;
	char diskname[MAXPATHLEN];
	int err = -1;

	if (nvlist_lookup_string(config, ZPOOL_CONFIG_PATH, &path) != 0)
		return (err);

	(void) snprintf(diskname, sizeof (diskname), "%s%s", RDISK_ROOT,
	    strrchr(path, '/'));
	if ((fd = open(diskname, O_RDONLY|O_NDELAY)) >= 0) {
		struct dk_gpt *vtoc;

		if ((err = efi_alloc_and_read(fd, &vtoc)) >= 0) {
			if (sb != NULL)
				*sb = vtoc->efi_parts[0].p_start;
			efi_free(vtoc);
		}
		(void) close(fd);
	}
	return (err);
}

/*
 * determine where a partition starts on a disk in the current
 * configuration
 */
static diskaddr_t
find_start_block(nvlist_t *config)
{
	nvlist_t **child;
	uint_t c, children;
	diskaddr_t sb = MAXOFFSET_T;
	uint64_t wholedisk;

	if (nvlist_lookup_nvlist_array(config,
	    ZPOOL_CONFIG_CHILDREN, &child, &children) != 0) {
		if (nvlist_lookup_uint64(config,
		    ZPOOL_CONFIG_WHOLE_DISK,
		    &wholedisk) != 0 || !wholedisk) {
			return (MAXOFFSET_T);
		}
		if (read_efi_label(config, &sb) < 0)
			sb = MAXOFFSET_T;
		return (sb);
	}

	for (c = 0; c < children; c++) {
		sb = find_start_block(child[c]);
		if (sb != MAXOFFSET_T) {
			return (sb);
		}
	}
	return (MAXOFFSET_T);
}

/*
 * Label an individual disk.  The name provided is the short name,
 * stripped of any leading /dev path.
 */
int
zpool_label_disk(libzfs_handle_t *hdl, zpool_handle_t *zhp, char *name)
{
	char path[MAXPATHLEN];
	struct dk_gpt *vtoc;
	int fd;
	size_t resv = EFI_MIN_RESV_SIZE;
	uint64_t slice_size;
	diskaddr_t start_block;
	char errbuf[1024];

	/* prepare an error message just in case */
	(void) snprintf(errbuf, sizeof (errbuf),
	    dgettext(TEXT_DOMAIN, "cannot label '%s'"), name);

	if (zhp) {
		nvlist_t *nvroot;

		if (pool_is_bootable(zhp)) {
			zfs_error_aux(hdl, dgettext(TEXT_DOMAIN,
			    "EFI labeled devices are not supported on root "
			    "pools."));
			return (zfs_error(hdl, EZFS_POOL_NOTSUP, errbuf));
		}

		verify(nvlist_lookup_nvlist(zhp->zpool_config,
		    ZPOOL_CONFIG_VDEV_TREE, &nvroot) == 0);

		if (zhp->zpool_start_block == 0)
			start_block = find_start_block(nvroot);
		else
			start_block = zhp->zpool_start_block;
		zhp->zpool_start_block = start_block;
	} else {
		/* new pool */
		start_block = NEW_START_BLOCK;
	}

	(void) snprintf(path, sizeof (path), "%s/%s%s", RDISK_ROOT, name,
	    BACKUP_SLICE);

	if ((fd = open(path, O_RDWR | O_NDELAY)) < 0) {
		/*
		 * This shouldn't happen.  We've long since verified that this
		 * is a valid device.
		 */
		zfs_error_aux(hdl,
		    dgettext(TEXT_DOMAIN, "unable to open device"));
		return (zfs_error(hdl, EZFS_OPENFAILED, errbuf));
	}

	if (efi_alloc_and_init(fd, EFI_NUMPAR, &vtoc) != 0) {
		/*
		 * The only way this can fail is if we run out of memory, or we
		 * were unable to read the disk's capacity
		 */
		if (errno == ENOMEM)
			(void) no_memory(hdl);

		(void) close(fd);
		zfs_error_aux(hdl, dgettext(TEXT_DOMAIN,
		    "unable to read disk capacity"), name);

		return (zfs_error(hdl, EZFS_NOCAP, errbuf));
	}

	slice_size = vtoc->efi_last_u_lba + 1;
	slice_size -= EFI_MIN_RESV_SIZE;
	if (start_block == MAXOFFSET_T)
		start_block = NEW_START_BLOCK;
	slice_size -= start_block;

	vtoc->efi_parts[0].p_start = start_block;
	vtoc->efi_parts[0].p_size = slice_size;

	/*
	 * Why we use V_USR: V_BACKUP confuses users, and is considered
	 * disposable by some EFI utilities (since EFI doesn't have a backup
	 * slice).  V_UNASSIGNED is supposed to be used only for zero size
	 * partitions, and efi_write() will fail if we use it.  V_ROOT, V_BOOT,
	 * etc. were all pretty specific.  V_USR is as close to reality as we
	 * can get, in the absence of V_OTHER.
	 */
	vtoc->efi_parts[0].p_tag = V_USR;
	(void) strcpy(vtoc->efi_parts[0].p_name, "zfs");

	vtoc->efi_parts[8].p_start = slice_size + start_block;
	vtoc->efi_parts[8].p_size = resv;
	vtoc->efi_parts[8].p_tag = V_RESERVED;

	if (efi_write(fd, vtoc) != 0) {
		/*
		 * Some block drivers (like pcata) may not support EFI
		 * GPT labels.  Print out a helpful error message dir-
		 * ecting the user to manually label the disk and give
		 * a specific slice.
		 */
		(void) close(fd);
		efi_free(vtoc);

		zfs_error_aux(hdl, dgettext(TEXT_DOMAIN,
		    "try using fdisk(1M) and then provide a specific slice"));
		return (zfs_error(hdl, EZFS_LABELFAILED, errbuf));
	}

	(void) close(fd);
	efi_free(vtoc);
	return (0);
}

static boolean_t
supported_dump_vdev_type(libzfs_handle_t *hdl, nvlist_t *config, char *errbuf)
{
	char *type;
	nvlist_t **child;
	uint_t children, c;

	verify(nvlist_lookup_string(config, ZPOOL_CONFIG_TYPE, &type) == 0);
	if (strcmp(type, VDEV_TYPE_RAIDZ) == 0 ||
	    strcmp(type, VDEV_TYPE_FILE) == 0 ||
	    strcmp(type, VDEV_TYPE_LOG) == 0 ||
	    strcmp(type, VDEV_TYPE_HOLE) == 0 ||
	    strcmp(type, VDEV_TYPE_MISSING) == 0) {
		zfs_error_aux(hdl, dgettext(TEXT_DOMAIN,
		    "vdev type '%s' is not supported"), type);
		(void) zfs_error(hdl, EZFS_VDEVNOTSUP, errbuf);
		return (B_FALSE);
	}
	if (nvlist_lookup_nvlist_array(config, ZPOOL_CONFIG_CHILDREN,
	    &child, &children) == 0) {
		for (c = 0; c < children; c++) {
			if (!supported_dump_vdev_type(hdl, child[c], errbuf))
				return (B_FALSE);
		}
	}
	return (B_TRUE);
}

/*
 * check if this zvol is allowable for use as a dump device; zero if
 * it is, > 0 if it isn't, < 0 if it isn't a zvol
 */
int
zvol_check_dump_config(char *arg)
{
	zpool_handle_t *zhp = NULL;
	nvlist_t *config, *nvroot;
	char *p, *volname;
	nvlist_t **top;
	uint_t toplevels;
	libzfs_handle_t *hdl;
	char errbuf[1024];
	char poolname[ZPOOL_MAXNAMELEN];
	int pathlen = strlen(ZVOL_FULL_DEV_DIR);
	int ret = 1;

	if (strncmp(arg, ZVOL_FULL_DEV_DIR, pathlen)) {
		return (-1);
	}

	(void) snprintf(errbuf, sizeof (errbuf), dgettext(TEXT_DOMAIN,
	    "dump is not supported on device '%s'"), arg);

	if ((hdl = libzfs_init()) == NULL)
		return (1);
	libzfs_print_on_error(hdl, B_TRUE);

	volname = arg + pathlen;

	/* check the configuration of the pool */
	if ((p = strchr(volname, '/')) == NULL) {
		zfs_error_aux(hdl, dgettext(TEXT_DOMAIN,
		    "malformed dataset name"));
		(void) zfs_error(hdl, EZFS_INVALIDNAME, errbuf);
		return (1);
	} else if (p - volname >= ZFS_MAXNAMELEN) {
		zfs_error_aux(hdl, dgettext(TEXT_DOMAIN,
		    "dataset name is too long"));
		(void) zfs_error(hdl, EZFS_NAMETOOLONG, errbuf);
		return (1);
	} else {
		(void) strncpy(poolname, volname, p - volname);
		poolname[p - volname] = '\0';
	}

	if ((zhp = zpool_open(hdl, poolname)) == NULL) {
		zfs_error_aux(hdl, dgettext(TEXT_DOMAIN,
		    "could not open pool '%s'"), poolname);
		(void) zfs_error(hdl, EZFS_OPENFAILED, errbuf);
		goto out;
	}
	config = zpool_get_config(zhp, NULL);
	if (nvlist_lookup_nvlist(config, ZPOOL_CONFIG_VDEV_TREE,
	    &nvroot) != 0) {
		zfs_error_aux(hdl, dgettext(TEXT_DOMAIN,
		    "could not obtain vdev configuration for  '%s'"), poolname);
		(void) zfs_error(hdl, EZFS_INVALCONFIG, errbuf);
		goto out;
	}

	verify(nvlist_lookup_nvlist_array(nvroot, ZPOOL_CONFIG_CHILDREN,
	    &top, &toplevels) == 0);
	if (toplevels != 1) {
		zfs_error_aux(hdl, dgettext(TEXT_DOMAIN,
		    "'%s' has multiple top level vdevs"), poolname);
		(void) zfs_error(hdl, EZFS_DEVOVERFLOW, errbuf);
		goto out;
	}

	if (!supported_dump_vdev_type(hdl, top[0], errbuf)) {
		goto out;
	}
	ret = 0;

out:
	if (zhp)
		zpool_close(zhp);
	libzfs_fini(hdl);
	return (ret);
}<|MERGE_RESOLUTION|>--- conflicted
+++ resolved
@@ -1383,10 +1383,6 @@
     nvlist_t *props, boolean_t importfaulted)
 {
 	zfs_cmd_t zc = { "\0", "\0", "\0", 0 };
-<<<<<<< HEAD
-	zfs_cmd_t zc = { 0 };
-=======
->>>>>>> 35718322
 	zpool_rewind_policy_t policy;
 	nvlist_t *nvi = NULL;
 	char *thename;
